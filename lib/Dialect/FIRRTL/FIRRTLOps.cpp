//===- FIRRTLOps.cpp - Implement the FIRRTL operations --------------------===//
//
// Part of the LLVM Project, under the Apache License v2.0 with LLVM Exceptions.
// See https://llvm.org/LICENSE.txt for license information.
// SPDX-License-Identifier: Apache-2.0 WITH LLVM-exception
//
//===----------------------------------------------------------------------===//
//
// This file implement the FIRRTL ops.
//
//===----------------------------------------------------------------------===//

#include "circt/Dialect/FIRRTL/FIRRTLOps.h"
#include "circt/Dialect/FIRRTL/CHIRRTLDialect.h"
#include "circt/Dialect/FIRRTL/FIRRTLAnnotations.h"
#include "circt/Dialect/FIRRTL/FIRRTLAttributes.h"
#include "circt/Dialect/FIRRTL/FIRRTLInstanceImplementation.h"
#include "circt/Dialect/FIRRTL/FIRRTLTypes.h"
#include "circt/Dialect/FIRRTL/FIRRTLUtils.h"
#include "circt/Dialect/FIRRTL/FIRRTLVisitors.h"
#include "circt/Dialect/HW/HWAttributes.h"
#include "circt/Dialect/HW/HWTypes.h"
#include "circt/Support/CustomDirectiveImpl.h"
#include "mlir/IR/BuiltinTypes.h"
#include "mlir/IR/Diagnostics.h"
#include "mlir/IR/DialectImplementation.h"
#include "mlir/IR/PatternMatch.h"
#include "mlir/IR/SymbolTable.h"
#include "mlir/Interfaces/FunctionImplementation.h"
#include "llvm/ADT/BitVector.h"
#include "llvm/ADT/DenseMap.h"
#include "llvm/ADT/DenseSet.h"
#include "llvm/ADT/STLExtras.h"
#include "llvm/ADT/SmallSet.h"
#include "llvm/ADT/StringExtras.h"
#include "llvm/ADT/TypeSwitch.h"
#include "llvm/Support/FormatVariadic.h"

using llvm::SmallDenseSet;
using mlir::RegionRange;
using namespace circt;
using namespace firrtl;
using namespace chirrtl;

//===----------------------------------------------------------------------===//
// Utilities
//===----------------------------------------------------------------------===//

/// Remove elements from the input array corresponding to set bits in
/// `indicesToDrop`, returning the elements not mentioned.
template <typename T>
static SmallVector<T>
removeElementsAtIndices(ArrayRef<T> input,
                        const llvm::BitVector &indicesToDrop) {
#ifndef NDEBUG
  if (!input.empty()) {
    int lastIndex = indicesToDrop.find_last();
    if (lastIndex >= 0)
      assert((size_t)lastIndex < input.size() && "index out of range");
  }
#endif

  // If the input is empty (which is an optimization we do for certain array
  // attributes), simply return an empty vector.
  if (input.empty())
    return {};

  // Copy over the live chunks.
  size_t lastCopied = 0;
  SmallVector<T> result;
  result.reserve(input.size() - indicesToDrop.count());

  for (unsigned indexToDrop : indicesToDrop.set_bits()) {
    // If we skipped over some valid elements, copy them over.
    if (indexToDrop > lastCopied) {
      result.append(input.begin() + lastCopied, input.begin() + indexToDrop);
      lastCopied = indexToDrop;
    }
    // Ignore this value so we don't copy it in the next iteration.
    ++lastCopied;
  }

  // If there are live elements at the end, copy them over.
  if (lastCopied < input.size())
    result.append(input.begin() + lastCopied, input.end());

  return result;
}

/// Emit an error if optional location is non-null, return null of return type.
template <typename RetTy = FIRRTLType, typename... Args>
static RetTy emitInferRetTypeError(std::optional<Location> loc,
                                   const Twine &message, Args &&...args) {
  if (loc)
    (mlir::emitError(*loc, message) << ... << std::forward<Args>(args));
  return {};
}

bool firrtl::isDuplexValue(Value val) {
  // Block arguments are not duplex values.
  while (Operation *op = val.getDefiningOp()) {
    auto isDuplex =
        TypeSwitch<Operation *, std::optional<bool>>(op)
            .Case<SubfieldOp, SubindexOp, SubaccessOp>([&val](auto op) {
              val = op.getInput();
              return std::nullopt;
            })
            .Case<RegOp, RegResetOp, WireOp>([](auto) { return true; })
            .Default([](auto) { return false; });
    if (isDuplex)
      return *isDuplex;
  }
  return false;
}

/// Return the kind of port this is given the port type from a 'mem' decl.
static MemOp::PortKind getMemPortKindFromType(FIRRTLType type) {
  constexpr unsigned int addr = 1 << 0;
  constexpr unsigned int en = 1 << 1;
  constexpr unsigned int clk = 1 << 2;
  constexpr unsigned int data = 1 << 3;
  constexpr unsigned int mask = 1 << 4;
  constexpr unsigned int rdata = 1 << 5;
  constexpr unsigned int wdata = 1 << 6;
  constexpr unsigned int wmask = 1 << 7;
  constexpr unsigned int wmode = 1 << 8;
  constexpr unsigned int def = 1 << 9;
  // Get the kind of port based on the fields of the Bundle.
  auto portType = type_dyn_cast<BundleType>(type);
  if (!portType)
    return MemOp::PortKind::Debug;
  unsigned fields = 0;
  // Get the kind of port based on the fields of the Bundle.
  for (auto elem : portType.getElements()) {
    fields |= llvm::StringSwitch<unsigned>(elem.name.getValue())
                  .Case("addr", addr)
                  .Case("en", en)
                  .Case("clk", clk)
                  .Case("data", data)
                  .Case("mask", mask)
                  .Case("rdata", rdata)
                  .Case("wdata", wdata)
                  .Case("wmask", wmask)
                  .Case("wmode", wmode)
                  .Default(def);
  }
  if (fields == (addr | en | clk | data))
    return MemOp::PortKind::Read;
  if (fields == (addr | en | clk | data | mask))
    return MemOp::PortKind::Write;
  if (fields == (addr | en | clk | wdata | wmask | rdata | wmode))
    return MemOp::PortKind::ReadWrite;
  return MemOp::PortKind::Debug;
}

Flow firrtl::swapFlow(Flow flow) {
  switch (flow) {
  case Flow::None:
    return Flow::None;
  case Flow::Source:
    return Flow::Sink;
  case Flow::Sink:
    return Flow::Source;
  case Flow::Duplex:
    return Flow::Duplex;
  }
  // Unreachable but silences warning
  llvm_unreachable("Unsupported Flow type.");
}

const char *toString(Flow flow) {
  switch (flow) {
  case Flow::None:
    return "no flow";
  case Flow::Source:
    return "source flow";
  case Flow::Sink:
    return "sink flow";
  case Flow::Duplex:
    return "duplex flow";
  }
  // Unreachable but silences warning
  llvm_unreachable("Unsupported Flow type.");
}

Flow firrtl::foldFlow(Value val, Flow accumulatedFlow) {

  if (auto blockArg = dyn_cast<BlockArgument>(val)) {
    auto *op = val.getParentBlock()->getParentOp();
    if (auto moduleLike = dyn_cast<FModuleLike>(op)) {
      auto direction = moduleLike.getPortDirection(blockArg.getArgNumber());
      if (direction == Direction::Out)
        return swapFlow(accumulatedFlow);
    }
    return accumulatedFlow;
  }

  Operation *op = val.getDefiningOp();

  return TypeSwitch<Operation *, Flow>(op)
      .Case<SubfieldOp, OpenSubfieldOp>([&](auto op) {
        return foldFlow(op.getInput(), op.isFieldFlipped()
                                           ? swapFlow(accumulatedFlow)
                                           : accumulatedFlow);
      })
      .Case<SubindexOp, SubaccessOp, OpenSubindexOp, RefSubOp>(
          [&](auto op) { return foldFlow(op.getInput(), accumulatedFlow); })
      // Registers, Wires, and behavioral memory ports are always Duplex.
      .Case<RegOp, RegResetOp, WireOp, MemoryPortOp>(
          [](auto) { return Flow::Duplex; })
      .Case<InstanceOp, InstanceChoiceOp>([&](auto inst) {
        auto resultNo = cast<OpResult>(val).getResultNumber();
        if (inst.getPortDirection(resultNo) == Direction::Out)
          return accumulatedFlow;
        return swapFlow(accumulatedFlow);
      })
      .Case<MemOp>([&](auto op) {
        // only debug ports with RefType have source flow.
        if (type_isa<RefType>(val.getType()))
          return Flow::Source;
        return swapFlow(accumulatedFlow);
      })
      .Case<ObjectSubfieldOp>([&](ObjectSubfieldOp op) {
        auto input = op.getInput();
        auto *inputOp = input.getDefiningOp();

        // We are directly accessing a port on a local declaration.
        if (auto objectOp = dyn_cast_or_null<ObjectOp>(inputOp)) {
          auto classType = input.getType();
          auto direction = classType.getElement(op.getIndex()).direction;
          if (direction == Direction::In)
            return Flow::Sink;
          return Flow::Source;
        }

        // We are accessing a remote object. Input ports on remote objects are
        // inaccessible, and thus have Flow::None. Walk backwards through the
        // chain of subindexes, to detect if we have indexed through an input
        // port. At the end, either we did index through an input port, or the
        // entire path was through output ports with source flow.
        while (true) {
          auto classType = input.getType();
          auto direction = classType.getElement(op.getIndex()).direction;
          if (direction == Direction::In)
            return Flow::None;

          op = dyn_cast_or_null<ObjectSubfieldOp>(inputOp);
          if (op) {
            input = op.getInput();
            inputOp = input.getDefiningOp();
            continue;
          }

          return accumulatedFlow;
        };
      })
      // Anything else acts like a universal source.
      .Default([&](auto) { return accumulatedFlow; });
}

// TODO: This is doing the same walk as foldFlow.  These two functions can be
// combined and return a (flow, kind) product.
DeclKind firrtl::getDeclarationKind(Value val) {
  Operation *op = val.getDefiningOp();
  if (!op)
    return DeclKind::Port;

  return TypeSwitch<Operation *, DeclKind>(op)
      .Case<InstanceOp>([](auto) { return DeclKind::Instance; })
      .Case<SubfieldOp, SubindexOp, SubaccessOp, OpenSubfieldOp, OpenSubindexOp,
            RefSubOp>([](auto op) { return getDeclarationKind(op.getInput()); })
      .Default([](auto) { return DeclKind::Other; });
}

size_t firrtl::getNumPorts(Operation *op) {
  if (auto module = dyn_cast<FModuleLike>(op))
    return module.getNumPorts();
  return op->getNumResults();
}

/// Check whether an operation has a `DontTouch` annotation, or a symbol that
/// should prevent certain types of canonicalizations.
bool firrtl::hasDontTouch(Operation *op) {
  return op->getAttr(hw::InnerSymbolTable::getInnerSymbolAttrName()) ||
         AnnotationSet(op).hasDontTouch();
}

/// Check whether a block argument ("port") or the operation defining a value
/// has a `DontTouch` annotation, or a symbol that should prevent certain types
/// of canonicalizations.
bool firrtl::hasDontTouch(Value value) {
  if (auto *op = value.getDefiningOp())
    return hasDontTouch(op);
  auto arg = dyn_cast<BlockArgument>(value);
  auto module = cast<FModuleOp>(arg.getOwner()->getParentOp());
  return (module.getPortSymbolAttr(arg.getArgNumber())) ||
         AnnotationSet::forPort(module, arg.getArgNumber()).hasDontTouch();
}

/// Get a special name to use when printing the entry block arguments of the
/// region contained by an operation in this dialect.
void getAsmBlockArgumentNamesImpl(Operation *op, mlir::Region &region,
                                  OpAsmSetValueNameFn setNameFn) {
  if (region.empty())
    return;
  auto *parentOp = op;
  auto *block = &region.front();
  // Check to see if the operation containing the arguments has 'firrtl.name'
  // attributes for them.  If so, use that as the name.
  auto argAttr = parentOp->getAttrOfType<ArrayAttr>("portNames");
  // Do not crash on invalid IR.
  if (!argAttr || argAttr.size() != block->getNumArguments())
    return;

  for (size_t i = 0, e = block->getNumArguments(); i != e; ++i) {
    auto str = cast<StringAttr>(argAttr[i]).getValue();
    if (!str.empty())
      setNameFn(block->getArgument(i), str);
  }
}

/// A forward declaration for `NameKind` attribute parser.
static ParseResult parseNameKind(OpAsmParser &parser,
                                 firrtl::NameKindEnumAttr &result);

//===----------------------------------------------------------------------===//
// Layer Verification Utilities
//===----------------------------------------------------------------------===//

namespace {
struct CompareSymbolRefAttr {
  // True if lhs is lexicographically less than rhs.
  bool operator()(SymbolRefAttr lhs, SymbolRefAttr rhs) const {
    auto cmp = lhs.getRootReference().compare(rhs.getRootReference());
    if (cmp == -1)
      return true;
    if (cmp == 1)
      return false;
    auto lhsNested = lhs.getNestedReferences();
    auto rhsNested = rhs.getNestedReferences();
    auto lhsNestedSize = lhsNested.size();
    auto rhsNestedSize = rhsNested.size();
    auto e = std::min(lhsNestedSize, rhsNestedSize);
    for (unsigned i = 0; i < e; ++i) {
      auto cmp = lhsNested[i].getAttr().compare(rhsNested[i].getAttr());
      if (cmp == -1)
        return true;
      if (cmp == 1)
        return false;
    }
    return lhsNestedSize < rhsNestedSize;
  }
};
} // namespace

using LayerSet = SmallSet<SymbolRefAttr, 4, CompareSymbolRefAttr>;

/// Get the ambient layers active at the given op.
static LayerSet getAmbientLayersAt(Operation *op) {
  // Crawl through the parent ops, accumulating all ambient layers at the given
  // operation.
  LayerSet result;
  for (; op != nullptr; op = op->getParentOp()) {
    if (auto module = dyn_cast<FModuleLike>(op)) {
      auto layers = module.getLayersAttr().getAsRange<SymbolRefAttr>();
      result.insert(layers.begin(), layers.end());
      break;
    }
    if (auto layerblock = dyn_cast<LayerBlockOp>(op)) {
      result.insert(layerblock.getLayerName());
      continue;
    }
  }
  return result;
}

/// Get the ambient layer requirements at the definition site of the value.
static LayerSet getAmbientLayersFor(Value value) {
  return getAmbientLayersAt(getFieldRefFromValue(value).getDefiningOp());
}

/// Get the effective layer requirements for the given value.
/// The effective layers for a value is the union of
///   - the ambient layers for the cannonical storage location.
///   - any explicit layer annotations in the value's type.
static LayerSet getLayersFor(Value value) {
  auto result = getAmbientLayersFor(value);
  if (auto type = dyn_cast<RefType>(value.getType()))
    if (auto layer = type.getLayer())
      result.insert(type.getLayer());
  return result;
}

/// Check that the source layer is compatible with the destination layer.
/// Either the source and destination are identical, or the source-layer
/// is a parent of the destination. For example `A` is compatible with `A.B.C`,
/// because any definition valid in `A` is also valid in `A.B.C`.
static bool isLayerCompatibleWith(mlir::SymbolRefAttr srcLayer,
                                  mlir::SymbolRefAttr dstLayer) {
  // A non-colored probe may be cast to any colored probe.
  if (!srcLayer)
    return true;

  // A colored probe cannot be cast to an uncolored probe.
  if (!dstLayer)
    return false;

  // Return true if the srcLayer is a prefix of the dstLayer.
  if (srcLayer.getRootReference() != dstLayer.getRootReference())
    return false;

  auto srcNames = srcLayer.getNestedReferences();
  auto dstNames = dstLayer.getNestedReferences();
  if (dstNames.size() < srcNames.size())
    return false;

  return llvm::all_of(llvm::zip_first(srcNames, dstNames),
                      [](auto x) { return std::get<0>(x) == std::get<1>(x); });
}

/// Check that the source layer is present in the destination layers.
static bool isLayerCompatibleWith(SymbolRefAttr srcLayer,
                                  const LayerSet &dstLayers) {
  // fast path: the required layer is directly listed in the provided layers.
  if (dstLayers.contains(srcLayer))
    return true;

  // Slow path: the required layer is not directly listed in the provided
  // layers, but the layer may still be provided by a nested layer.
  return any_of(dstLayers, [=](SymbolRefAttr dstLayer) {
    return isLayerCompatibleWith(srcLayer, dstLayer);
  });
}

/// Check that the source layers are all present in the destination layers.
/// True if all source layers are present in the destination.
/// Outputs the set of source layers that are missing in the destination.
static bool isLayerSetCompatibleWith(const LayerSet &src, const LayerSet &dst,
                                     SmallVectorImpl<SymbolRefAttr> &missing) {
  for (auto srcLayer : src)
    if (!isLayerCompatibleWith(srcLayer, dst))
      missing.push_back(srcLayer);

  llvm::sort(missing, CompareSymbolRefAttr());
  return missing.empty();
}

//===----------------------------------------------------------------------===//
// CircuitOp
//===----------------------------------------------------------------------===//

void CircuitOp::build(OpBuilder &builder, OperationState &result,
                      StringAttr name, ArrayAttr annotations) {
  // Add an attribute for the name.
  result.addAttribute(builder.getStringAttr("name"), name);

  if (!annotations)
    annotations = builder.getArrayAttr({});
  result.addAttribute("annotations", annotations);

  // Create a region and a block for the body.
  Region *bodyRegion = result.addRegion();
  Block *body = new Block();
  bodyRegion->push_back(body);
}

static ParseResult parseCircuitOpAttrs(OpAsmParser &parser,
                                       NamedAttrList &resultAttrs) {
  auto result = parser.parseOptionalAttrDictWithKeyword(resultAttrs);
  if (!resultAttrs.get("annotations"))
    resultAttrs.append("annotations", parser.getBuilder().getArrayAttr({}));

  return result;
}

static void printCircuitOpAttrs(OpAsmPrinter &p, Operation *op,
                                DictionaryAttr attr) {
  // "name" is always elided.
  SmallVector<StringRef> elidedAttrs = {"name"};
  // Elide "annotations" if it doesn't exist or if it is empty
  auto annotationsAttr = op->getAttrOfType<ArrayAttr>("annotations");
  if (annotationsAttr.empty())
    elidedAttrs.push_back("annotations");

  p.printOptionalAttrDictWithKeyword(op->getAttrs(), elidedAttrs);
}

LogicalResult CircuitOp::verifyRegions() {
  StringRef main = getName();

  // Check that the circuit has a non-empty name.
  if (main.empty()) {
    emitOpError("must have a non-empty name");
    return failure();
  }

  mlir::SymbolTable symtbl(getOperation());

  if (!symtbl.lookup(main))
    return emitOpError().append("Module with same name as circuit not found");

  // Store a mapping of defname to either the first external module
  // that defines it or, preferentially, the first external module
  // that defines it and has no parameters.
  llvm::DenseMap<Attribute, FExtModuleOp> defnameMap;

  auto verifyExtModule = [&](FExtModuleOp extModule) -> LogicalResult {
    if (!extModule)
      return success();

    auto defname = extModule.getDefnameAttr();
    if (!defname)
      return success();

    // Check that this extmodule's defname does not conflict with
    // the symbol name of any module.
    if (auto collidingModule = symtbl.lookup<FModuleOp>(defname.getValue()))
      return extModule.emitOpError()
          .append("attribute 'defname' with value ", defname,
                  " conflicts with the name of another module in the circuit")
          .attachNote(collidingModule.getLoc())
          .append("previous module declared here");

    // Find an optional extmodule with a defname collision. Update
    // the defnameMap if this is the first extmodule with that
    // defname or if the current extmodule takes no parameters and
    // the collision does. The latter condition improves later
    // extmodule verification as checking against a parameterless
    // module is stricter.
    FExtModuleOp collidingExtModule;
    if (auto &value = defnameMap[defname]) {
      collidingExtModule = value;
      if (!value.getParameters().empty() && extModule.getParameters().empty())
        value = extModule;
    } else {
      value = extModule;
      // Go to the next extmodule if no extmodule with the same
      // defname was found.
      return success();
    }

    // Check that the number of ports is exactly the same.
    SmallVector<PortInfo> ports = extModule.getPorts();
    SmallVector<PortInfo> collidingPorts = collidingExtModule.getPorts();

    if (ports.size() != collidingPorts.size())
      return extModule.emitOpError()
          .append("with 'defname' attribute ", defname, " has ", ports.size(),
                  " ports which is different from a previously defined "
                  "extmodule with the same 'defname' which has ",
                  collidingPorts.size(), " ports")
          .attachNote(collidingExtModule.getLoc())
          .append("previous extmodule definition occurred here");

    // Check that ports match for name and type. Since parameters
    // *might* affect widths, ignore widths if either module has
    // parameters. Note that this allows for misdetections, but
    // has zero false positives.
    for (auto p : llvm::zip(ports, collidingPorts)) {
      StringAttr aName = std::get<0>(p).name, bName = std::get<1>(p).name;
      Type aType = std::get<0>(p).type, bType = std::get<1>(p).type;

      if (aName != bName)
        return extModule.emitOpError()
            .append("with 'defname' attribute ", defname,
                    " has a port with name ", aName,
                    " which does not match the name of the port in the same "
                    "position of a previously defined extmodule with the same "
                    "'defname', expected port to have name ",
                    bName)
            .attachNote(collidingExtModule.getLoc())
            .append("previous extmodule definition occurred here");

      if (!extModule.getParameters().empty() ||
          !collidingExtModule.getParameters().empty()) {
        // Compare base types as widthless, others must match.
        if (auto base = type_dyn_cast<FIRRTLBaseType>(aType))
          aType = base.getWidthlessType();
        if (auto base = type_dyn_cast<FIRRTLBaseType>(bType))
          bType = base.getWidthlessType();
      }
      if (aType != bType)
        return extModule.emitOpError()
            .append("with 'defname' attribute ", defname,
                    " has a port with name ", aName,
                    " which has a different type ", aType,
                    " which does not match the type of the port in the same "
                    "position of a previously defined extmodule with the same "
                    "'defname', expected port to have type ",
                    bType)
            .attachNote(collidingExtModule.getLoc())
            .append("previous extmodule definition occurred here");
    }
    return success();
  };

  for (auto &op : *getBodyBlock()) {
    // Verify external modules.
    if (auto extModule = dyn_cast<FExtModuleOp>(op)) {
      if (verifyExtModule(extModule).failed())
        return failure();
    }
  }

  return success();
}

Block *CircuitOp::getBodyBlock() { return &getBody().front(); }

//===----------------------------------------------------------------------===//
// FExtModuleOp and FModuleOp
//===----------------------------------------------------------------------===//

static SmallVector<PortInfo> getPortImpl(FModuleLike module) {
  SmallVector<PortInfo> results;
  for (unsigned i = 0, e = module.getNumPorts(); i < e; ++i) {
    results.push_back({module.getPortNameAttr(i), module.getPortType(i),
                       module.getPortDirection(i), module.getPortSymbolAttr(i),
                       module.getPortLocation(i),
                       AnnotationSet::forPort(module, i)});
  }
  return results;
}

SmallVector<PortInfo> FModuleOp::getPorts() { return ::getPortImpl(*this); }

SmallVector<PortInfo> FExtModuleOp::getPorts() { return ::getPortImpl(*this); }

SmallVector<PortInfo> FIntModuleOp::getPorts() { return ::getPortImpl(*this); }

SmallVector<PortInfo> FMemModuleOp::getPorts() { return ::getPortImpl(*this); }

static hw::ModulePort::Direction dirFtoH(Direction dir) {
  if (dir == Direction::In)
    return hw::ModulePort::Direction::Input;
  if (dir == Direction::Out)
    return hw::ModulePort::Direction::Output;
  assert(0 && "invalid direction");
  abort();
}

static SmallVector<hw::PortInfo> getPortListImpl(FModuleLike module) {
  SmallVector<hw::PortInfo> results;
  auto aname = StringAttr::get(module.getContext(),
                               hw::HWModuleLike::getPortSymbolAttrName());
  auto emptyDict = DictionaryAttr::get(module.getContext());
  for (unsigned i = 0, e = getNumPorts(module); i < e; ++i) {
    auto sym = module.getPortSymbolAttr(i);
    results.push_back(
        {{module.getPortNameAttr(i), module.getPortType(i),
          dirFtoH(module.getPortDirection(i))},
         i,
         sym ? DictionaryAttr::get(
                   module.getContext(),
                   ArrayRef<mlir::NamedAttribute>{NamedAttribute{aname, sym}})
             : emptyDict,
         module.getPortLocation(i)});
  }
  return results;
}

SmallVector<::circt::hw::PortInfo> FModuleOp::getPortList() {
  return ::getPortListImpl(*this);
}

SmallVector<::circt::hw::PortInfo> FExtModuleOp::getPortList() {
  return ::getPortListImpl(*this);
}

SmallVector<::circt::hw::PortInfo> FIntModuleOp::getPortList() {
  return ::getPortListImpl(*this);
}

SmallVector<::circt::hw::PortInfo> FMemModuleOp::getPortList() {
  return ::getPortListImpl(*this);
}

static hw::PortInfo getPortImpl(FModuleLike module, size_t idx) {
  return {{module.getPortNameAttr(idx), module.getPortType(idx),
           dirFtoH(module.getPortDirection(idx))},
          idx,
          DictionaryAttr::get(
              module.getContext(),
              ArrayRef<mlir::NamedAttribute>{NamedAttribute{
                  StringAttr::get(module.getContext(),
                                  hw::HWModuleLike::getPortSymbolAttrName()),
                  module.getPortSymbolAttr(idx)}}),
          module.getPortLocation(idx)};
}

::circt::hw::PortInfo FModuleOp::getPort(size_t idx) {
  return ::getPortImpl(*this, idx);
}

::circt::hw::PortInfo FExtModuleOp::getPort(size_t idx) {
  return ::getPortImpl(*this, idx);
}

::circt::hw::PortInfo FIntModuleOp::getPort(size_t idx) {
  return ::getPortImpl(*this, idx);
}

::circt::hw::PortInfo FMemModuleOp::getPort(size_t idx) {
  return ::getPortImpl(*this, idx);
}

// Return the port with the specified name.
BlockArgument FModuleOp::getArgument(size_t portNumber) {
  return getBodyBlock()->getArgument(portNumber);
}

/// Inserts the given ports. The insertion indices are expected to be in order.
/// Insertion occurs in-order, such that ports with the same insertion index
/// appear in the module in the same order they appeared in the list.
static void insertPorts(FModuleLike op,
                        ArrayRef<std::pair<unsigned, PortInfo>> ports,
                        bool supportsInternalPaths = false) {
  if (ports.empty())
    return;
  unsigned oldNumArgs = op.getNumPorts();
  unsigned newNumArgs = oldNumArgs + ports.size();

  // Add direction markers and names for new ports.
  auto existingDirections = op.getPortDirectionsAttr();
  ArrayRef<Attribute> existingNames = op.getPortNames();
  ArrayRef<Attribute> existingTypes = op.getPortTypes();
  ArrayRef<Attribute> existingLocs = op.getPortLocations();
  assert(existingDirections.size() == oldNumArgs);
  assert(existingNames.size() == oldNumArgs);
  assert(existingTypes.size() == oldNumArgs);
  assert(existingLocs.size() == oldNumArgs);
  SmallVector<Attribute> internalPaths;
  auto emptyInternalPath = InternalPathAttr::get(op.getContext());
  if (supportsInternalPaths) {
    if (auto internalPathsAttr = op->getAttrOfType<ArrayAttr>("internalPaths"))
      llvm::append_range(internalPaths, internalPathsAttr);
    else
      internalPaths.resize(oldNumArgs, emptyInternalPath);
    assert(internalPaths.size() == oldNumArgs);
  }

  SmallVector<bool> newDirections;
  SmallVector<Attribute> newNames, newTypes, newAnnos, newSyms, newLocs,
      newInternalPaths;
  newDirections.reserve(newNumArgs);
  newNames.reserve(newNumArgs);
  newTypes.reserve(newNumArgs);
  newAnnos.reserve(newNumArgs);
  newSyms.reserve(newNumArgs);
  newLocs.reserve(newNumArgs);
  newInternalPaths.reserve(newNumArgs);

  auto emptyArray = ArrayAttr::get(op.getContext(), {});

  unsigned oldIdx = 0;
  auto migrateOldPorts = [&](unsigned untilOldIdx) {
    while (oldIdx < oldNumArgs && oldIdx < untilOldIdx) {
      newDirections.push_back(existingDirections[oldIdx]);
      newNames.push_back(existingNames[oldIdx]);
      newTypes.push_back(existingTypes[oldIdx]);
      newAnnos.push_back(op.getAnnotationsAttrForPort(oldIdx));
      newSyms.push_back(op.getPortSymbolAttr(oldIdx));
      newLocs.push_back(existingLocs[oldIdx]);
      if (supportsInternalPaths)
        newInternalPaths.push_back(internalPaths[oldIdx]);
      ++oldIdx;
    }
  };
  for (auto pair : llvm::enumerate(ports)) {
    auto idx = pair.value().first;
    auto &port = pair.value().second;
    migrateOldPorts(idx);
    newDirections.push_back(direction::unGet(port.direction));
    newNames.push_back(port.name);
    newTypes.push_back(TypeAttr::get(port.type));
    auto annos = port.annotations.getArrayAttr();
    newAnnos.push_back(annos ? annos : emptyArray);
    newSyms.push_back(port.sym);
    newLocs.push_back(port.loc);
    if (supportsInternalPaths)
      newInternalPaths.push_back(emptyInternalPath);
  }
  migrateOldPorts(oldNumArgs);

  // The lack of *any* port annotations is represented by an empty
  // `portAnnotations` array as a shorthand.
  if (llvm::all_of(newAnnos, [](Attribute attr) {
        return cast<ArrayAttr>(attr).empty();
      }))
    newAnnos.clear();

  // Apply these changed markers.
  op->setAttr("portDirections",
              direction::packAttribute(op.getContext(), newDirections));
  op->setAttr("portNames", ArrayAttr::get(op.getContext(), newNames));
  op->setAttr("portTypes", ArrayAttr::get(op.getContext(), newTypes));
  op->setAttr("portAnnotations", ArrayAttr::get(op.getContext(), newAnnos));
  op.setPortSymbols(newSyms);
  op->setAttr("portLocations", ArrayAttr::get(op.getContext(), newLocs));
  if (supportsInternalPaths) {
    // Drop if all-empty, otherwise set to new array.
    auto empty = llvm::all_of(newInternalPaths, [](Attribute attr) {
      return !cast<InternalPathAttr>(attr).getPath();
    });
    if (empty)
      op->removeAttr("internalPaths");
    else
      op->setAttr("internalPaths",
                  ArrayAttr::get(op.getContext(), newInternalPaths));
  }
}

/// Erases the ports that have their corresponding bit set in `portIndices`.
static void erasePorts(FModuleLike op, const llvm::BitVector &portIndices) {
  if (portIndices.none())
    return;

  // Drop the direction markers for dead ports.
  ArrayRef<bool> portDirections = op.getPortDirectionsAttr().asArrayRef();
  ArrayRef<Attribute> portNames = op.getPortNames();
  ArrayRef<Attribute> portTypes = op.getPortTypes();
  ArrayRef<Attribute> portAnnos = op.getPortAnnotations();
  ArrayRef<Attribute> portSyms = op.getPortSymbols();
  ArrayRef<Attribute> portLocs = op.getPortLocations();
  auto numPorts = op.getNumPorts();
  (void)numPorts;
  assert(portDirections.size() == numPorts);
  assert(portNames.size() == numPorts);
  assert(portAnnos.size() == numPorts || portAnnos.empty());
  assert(portTypes.size() == numPorts);
  assert(portSyms.size() == numPorts || portSyms.empty());
  assert(portLocs.size() == numPorts);

  SmallVector<bool> newPortDirections =
      removeElementsAtIndices<bool>(portDirections, portIndices);
  SmallVector<Attribute> newPortNames, newPortTypes, newPortAnnos, newPortSyms,
      newPortLocs;
  newPortNames = removeElementsAtIndices(portNames, portIndices);
  newPortTypes = removeElementsAtIndices(portTypes, portIndices);
  newPortAnnos = removeElementsAtIndices(portAnnos, portIndices);
  newPortSyms = removeElementsAtIndices(portSyms, portIndices);
  newPortLocs = removeElementsAtIndices(portLocs, portIndices);
  op->setAttr("portDirections",
              direction::packAttribute(op.getContext(), newPortDirections));
  op->setAttr("portNames", ArrayAttr::get(op.getContext(), newPortNames));
  op->setAttr("portAnnotations", ArrayAttr::get(op.getContext(), newPortAnnos));
  op->setAttr("portTypes", ArrayAttr::get(op.getContext(), newPortTypes));
  FModuleLike::fixupPortSymsArray(newPortSyms, op.getContext());
  op->setAttr("portSyms", ArrayAttr::get(op.getContext(), newPortSyms));
  op->setAttr("portLocations", ArrayAttr::get(op.getContext(), newPortLocs));
}

template <typename T>
static void eraseInternalPaths(T op, const llvm::BitVector &portIndices) {
  // Fixup internalPaths array.
  auto internalPaths = op.getInternalPaths();
  if (!internalPaths)
    return;

  auto newPaths =
      removeElementsAtIndices(internalPaths->getValue(), portIndices);

  // Drop if all-empty, otherwise set to new array.
  auto empty = llvm::all_of(newPaths, [](Attribute attr) {
    return !cast<InternalPathAttr>(attr).getPath();
  });
  if (empty)
    op.removeInternalPathsAttr();
  else
    op.setInternalPathsAttr(ArrayAttr::get(op.getContext(), newPaths));
}

void FExtModuleOp::erasePorts(const llvm::BitVector &portIndices) {
  ::erasePorts(cast<FModuleLike>((Operation *)*this), portIndices);
  eraseInternalPaths(*this, portIndices);
}

void FIntModuleOp::erasePorts(const llvm::BitVector &portIndices) {
  ::erasePorts(cast<FModuleLike>((Operation *)*this), portIndices);
  eraseInternalPaths(*this, portIndices);
}

void FMemModuleOp::erasePorts(const llvm::BitVector &portIndices) {
  ::erasePorts(cast<FModuleLike>((Operation *)*this), portIndices);
}

void FModuleOp::erasePorts(const llvm::BitVector &portIndices) {
  ::erasePorts(cast<FModuleLike>((Operation *)*this), portIndices);
  getBodyBlock()->eraseArguments(portIndices);
}

/// Inserts the given ports. The insertion indices are expected to be in order.
/// Insertion occurs in-order, such that ports with the same insertion index
/// appear in the module in the same order they appeared in the list.
void FModuleOp::insertPorts(ArrayRef<std::pair<unsigned, PortInfo>> ports) {
  ::insertPorts(cast<FModuleLike>((Operation *)*this), ports);

  // Insert the block arguments.
  auto *body = getBodyBlock();
  for (size_t i = 0, e = ports.size(); i < e; ++i) {
    // Block arguments are inserted one at a time, so for each argument we
    // insert we have to increase the index by 1.
    auto &[index, port] = ports[i];
    body->insertArgument(index + i, port.type, port.loc);
  }
}

void FExtModuleOp::insertPorts(ArrayRef<std::pair<unsigned, PortInfo>> ports) {
  ::insertPorts(cast<FModuleLike>((Operation *)*this), ports,
                /*supportsInternalPaths=*/true);
}

void FIntModuleOp::insertPorts(ArrayRef<std::pair<unsigned, PortInfo>> ports) {
  ::insertPorts(cast<FModuleLike>((Operation *)*this), ports,
                /*supportsInternalPaths=*/true);
}

/// Inserts the given ports. The insertion indices are expected to be in order.
/// Insertion occurs in-order, such that ports with the same insertion index
/// appear in the module in the same order they appeared in the list.
void FMemModuleOp::insertPorts(ArrayRef<std::pair<unsigned, PortInfo>> ports) {
  ::insertPorts(cast<FModuleLike>((Operation *)*this), ports);
}

static void buildModuleLike(OpBuilder &builder, OperationState &result,
                            StringAttr name, ArrayRef<PortInfo> ports,
                            ArrayAttr annotations, ArrayAttr layers,
                            bool withAnnotations, bool withLayers) {
  // Add an attribute for the name.
  result.addAttribute(::mlir::SymbolTable::getSymbolAttrName(), name);

  // Record the names of the arguments if present.
  SmallVector<Direction, 4> portDirections;
  SmallVector<Attribute, 4> portNames;
  SmallVector<Attribute, 4> portTypes;
  SmallVector<Attribute, 4> portAnnotations;
  SmallVector<Attribute, 4> portSyms;
  SmallVector<Attribute, 4> portLocs;
  for (const auto &port : ports) {
    portDirections.push_back(port.direction);
    portNames.push_back(port.name);
    portTypes.push_back(TypeAttr::get(port.type));
    portAnnotations.push_back(port.annotations.getArrayAttr());
    portSyms.push_back(port.sym);
    portLocs.push_back(port.loc);
  }

  // The lack of *any* port annotations is represented by an empty
  // `portAnnotations` array as a shorthand.
  if (llvm::all_of(portAnnotations, [](Attribute attr) {
        return cast<ArrayAttr>(attr).empty();
      }))
    portAnnotations.clear();

  FModuleLike::fixupPortSymsArray(portSyms, builder.getContext());
  // Both attributes are added, even if the module has no ports.
  result.addAttribute(
      "portDirections",
      direction::packAttribute(builder.getContext(), portDirections));
  result.addAttribute("portNames", builder.getArrayAttr(portNames));
  result.addAttribute("portTypes", builder.getArrayAttr(portTypes));
  result.addAttribute("portSyms", builder.getArrayAttr(portSyms));
  result.addAttribute("portLocations", builder.getArrayAttr(portLocs));

  if (withAnnotations) {
    if (!annotations)
      annotations = builder.getArrayAttr({});
    result.addAttribute("annotations", annotations);
    result.addAttribute("portAnnotations",
                        builder.getArrayAttr(portAnnotations));
  }

  if (withLayers) {
    if (!layers)
      layers = builder.getArrayAttr({});
    result.addAttribute("layers", layers);
  }

  result.addRegion();
}

static void buildModule(OpBuilder &builder, OperationState &result,
                        StringAttr name, ArrayRef<PortInfo> ports,
                        ArrayAttr annotations, ArrayAttr layers) {
  buildModuleLike(builder, result, name, ports, annotations, layers,
                  /*withAnnotations=*/true, /*withLayers=*/true);
}

static void buildClass(OpBuilder &builder, OperationState &result,
                       StringAttr name, ArrayRef<PortInfo> ports) {
  return buildModuleLike(builder, result, name, ports, {}, {},
                         /*withAnnotations=*/false,
                         /*withLayers=*/false);
}

void FModuleOp::build(OpBuilder &builder, OperationState &result,
                      StringAttr name, ConventionAttr convention,
                      ArrayRef<PortInfo> ports, ArrayAttr annotations,
                      ArrayAttr layers) {
  buildModule(builder, result, name, ports, annotations, layers);
  result.addAttribute("convention", convention);

  // Create a region and a block for the body.
  auto *bodyRegion = result.regions[0].get();
  Block *body = new Block();
  bodyRegion->push_back(body);

  // Add arguments to the body block.
  for (auto &elt : ports)
    body->addArgument(elt.type, elt.loc);
}

void FExtModuleOp::build(OpBuilder &builder, OperationState &result,
                         StringAttr name, ConventionAttr convention,
                         ArrayRef<PortInfo> ports, StringRef defnameAttr,
                         ArrayAttr annotations, ArrayAttr parameters,
                         ArrayAttr internalPaths, ArrayAttr layers) {
  buildModule(builder, result, name, ports, annotations, layers);
  result.addAttribute("convention", convention);
  if (!defnameAttr.empty())
    result.addAttribute("defname", builder.getStringAttr(defnameAttr));
  if (!parameters)
    parameters = builder.getArrayAttr({});
  result.addAttribute(getParametersAttrName(result.name), parameters);
  if (internalPaths && !internalPaths.empty())
    result.addAttribute(getInternalPathsAttrName(result.name), internalPaths);
}

void FIntModuleOp::build(OpBuilder &builder, OperationState &result,
                         StringAttr name, ArrayRef<PortInfo> ports,
                         StringRef intrinsicNameStr, ArrayAttr annotations,
                         ArrayAttr parameters, ArrayAttr internalPaths,
                         ArrayAttr layers) {
  buildModule(builder, result, name, ports, annotations, layers);
  result.addAttribute("intrinsic", builder.getStringAttr(intrinsicNameStr));
  if (!parameters)
    parameters = builder.getArrayAttr({});
  result.addAttribute(getParametersAttrName(result.name), parameters);
  if (internalPaths && !internalPaths.empty())
    result.addAttribute(getInternalPathsAttrName(result.name), internalPaths);
}

void FMemModuleOp::build(OpBuilder &builder, OperationState &result,
                         StringAttr name, ArrayRef<PortInfo> ports,
                         uint32_t numReadPorts, uint32_t numWritePorts,
                         uint32_t numReadWritePorts, uint32_t dataWidth,
                         uint32_t maskBits, uint32_t readLatency,
                         uint32_t writeLatency, uint64_t depth,
                         ArrayAttr annotations, ArrayAttr layers) {
  auto *context = builder.getContext();
  buildModule(builder, result, name, ports, annotations, layers);
  auto ui32Type = IntegerType::get(context, 32, IntegerType::Unsigned);
  auto ui64Type = IntegerType::get(context, 64, IntegerType::Unsigned);
  result.addAttribute("numReadPorts", IntegerAttr::get(ui32Type, numReadPorts));
  result.addAttribute("numWritePorts",
                      IntegerAttr::get(ui32Type, numWritePorts));
  result.addAttribute("numReadWritePorts",
                      IntegerAttr::get(ui32Type, numReadWritePorts));
  result.addAttribute("dataWidth", IntegerAttr::get(ui32Type, dataWidth));
  result.addAttribute("maskBits", IntegerAttr::get(ui32Type, maskBits));
  result.addAttribute("readLatency", IntegerAttr::get(ui32Type, readLatency));
  result.addAttribute("writeLatency", IntegerAttr::get(ui32Type, writeLatency));
  result.addAttribute("depth", IntegerAttr::get(ui64Type, depth));
  result.addAttribute("extraPorts", ArrayAttr::get(context, {}));
}

/// Print a list of module ports in the following form:
///   in x: !firrtl.uint<1> [{class = "DontTouch}], out "_port": !firrtl.uint<2>
///
/// When there is no block specified, the port names print as MLIR identifiers,
/// wrapping in quotes if not legal to print as-is. When there is no block
/// specified, this function always return false, indicating that there was no
/// issue printing port names.
///
/// If there is a block specified, then port names will be printed as SSA
/// values.  If there is a reason the printed SSA values can't match the true
/// port name, then this function will return true.  When this happens, the
/// caller should print the port names as a part of the `attr-dict`.
static bool
printModulePorts(OpAsmPrinter &p, Block *block, ArrayRef<bool> portDirections,
                 ArrayRef<Attribute> portNames, ArrayRef<Attribute> portTypes,
                 ArrayRef<Attribute> portAnnotations,
                 ArrayRef<Attribute> portSyms, ArrayRef<Attribute> portLocs) {
  // When printing port names as SSA values, we can fail to print them
  // identically.
  bool printedNamesDontMatch = false;

  mlir::OpPrintingFlags flags;

  // If we are printing the ports as block arguments the op must have a first
  // block.
  SmallString<32> resultNameStr;
  p << '(';
  for (unsigned i = 0, e = portTypes.size(); i < e; ++i) {
    if (i > 0)
      p << ", ";

    // Print the port direction.
    p << direction::get(portDirections[i]) << " ";

    // Print the port name.  If there is a valid block, we print it as a block
    // argument.
    if (block) {
      // Get the printed format for the argument name.
      resultNameStr.clear();
      llvm::raw_svector_ostream tmpStream(resultNameStr);
      p.printOperand(block->getArgument(i), tmpStream);
      // If the name wasn't printable in a way that agreed with portName, make
      // sure to print out an explicit portNames attribute.
      auto portName = cast<StringAttr>(portNames[i]).getValue();
      if (!portName.empty() && tmpStream.str().drop_front() != portName)
        printedNamesDontMatch = true;
      p << tmpStream.str();
    } else {
      p.printKeywordOrString(cast<StringAttr>(portNames[i]).getValue());
    }

    // Print the port type.
    p << ": ";
    auto portType = cast<TypeAttr>(portTypes[i]).getValue();
    p.printType(portType);

    // Print the optional port symbol.
    if (!portSyms.empty()) {
      if (!cast<hw::InnerSymAttr>(portSyms[i]).empty()) {
        p << " sym ";
        cast<hw::InnerSymAttr>(portSyms[i]).print(p);
      }
    }

    // Print the port specific annotations. The port annotations array will be
    // empty if there are none.
    if (!portAnnotations.empty() &&
        !cast<ArrayAttr>(portAnnotations[i]).empty()) {
      p << " ";
      p.printAttribute(portAnnotations[i]);
    }

    // Print the port location.
    // TODO: `printOptionalLocationSpecifier` will emit aliases for locations,
    // even if they are not printed.  This will have to be fixed upstream.  For
    // now, use what was specified on the command line.
    if (flags.shouldPrintDebugInfo() && !portLocs.empty())
      p.printOptionalLocationSpecifier(cast<LocationAttr>(portLocs[i]));
  }

  p << ')';
  return printedNamesDontMatch;
}

/// Parse a list of module ports.  If port names are SSA identifiers, then this
/// will populate `entryArgs`.
static ParseResult
parseModulePorts(OpAsmParser &parser, bool hasSSAIdentifiers,
                 bool supportsSymbols,
                 SmallVectorImpl<OpAsmParser::Argument> &entryArgs,
                 SmallVectorImpl<Direction> &portDirections,
                 SmallVectorImpl<Attribute> &portNames,
                 SmallVectorImpl<Attribute> &portTypes,
                 SmallVectorImpl<Attribute> &portAnnotations,
                 SmallVectorImpl<Attribute> &portSyms,
                 SmallVectorImpl<Attribute> &portLocs) {
  auto *context = parser.getContext();

  auto parseArgument = [&]() -> ParseResult {
    // Parse port direction.
    if (succeeded(parser.parseOptionalKeyword("out")))
      portDirections.push_back(Direction::Out);
    else if (succeeded(parser.parseKeyword("in", "or 'out'")))
      portDirections.push_back(Direction::In);
    else
      return failure();

    // This is the location or the port declaration in the IR.  If there is no
    // other location information, we use this to point to the MLIR.
    llvm::SMLoc irLoc;

    if (hasSSAIdentifiers) {
      OpAsmParser::Argument arg;
      if (parser.parseArgument(arg))
        return failure();
      entryArgs.push_back(arg);

      // The name of an argument is of the form "%42" or "%id", and since
      // parsing succeeded, we know it always has one character.
      assert(arg.ssaName.name.size() > 1 && arg.ssaName.name[0] == '%' &&
             "Unknown MLIR name");
      if (isdigit(arg.ssaName.name[1]))
        portNames.push_back(StringAttr::get(context, ""));
      else
        portNames.push_back(
            StringAttr::get(context, arg.ssaName.name.drop_front()));

      // Store the location of the SSA name.
      irLoc = arg.ssaName.location;

    } else {
      // Parse the port name.
      irLoc = parser.getCurrentLocation();
      std::string portName;
      if (parser.parseKeywordOrString(&portName))
        return failure();
      portNames.push_back(StringAttr::get(context, portName));
    }

    // Parse the port type.
    Type portType;
    if (parser.parseColonType(portType))
      return failure();
    portTypes.push_back(TypeAttr::get(portType));

    if (hasSSAIdentifiers)
      entryArgs.back().type = portType;

    // Parse the optional port symbol.
    if (supportsSymbols) {
      hw::InnerSymAttr innerSymAttr;
      if (succeeded(parser.parseOptionalKeyword("sym"))) {
        NamedAttrList dummyAttrs;
        if (parser.parseCustomAttributeWithFallback(
                innerSymAttr, ::mlir::Type{},
                hw::InnerSymbolTable::getInnerSymbolAttrName(), dummyAttrs)) {
          return ::mlir::failure();
        }
      }
      portSyms.push_back(innerSymAttr);
    }

    // Parse the port annotations.
    ArrayAttr annos;
    auto parseResult = parser.parseOptionalAttribute(annos);
    if (!parseResult.has_value())
      annos = parser.getBuilder().getArrayAttr({});
    else if (failed(*parseResult))
      return failure();
    portAnnotations.push_back(annos);

    // Parse the optional port location.
    std::optional<Location> maybeLoc;
    if (failed(parser.parseOptionalLocationSpecifier(maybeLoc)))
      return failure();
    Location loc = maybeLoc ? *maybeLoc : parser.getEncodedSourceLoc(irLoc);
    portLocs.push_back(loc);
    if (hasSSAIdentifiers)
      entryArgs.back().sourceLoc = loc;

    return success();
  };

  // Parse all ports.
  return parser.parseCommaSeparatedList(OpAsmParser::Delimiter::Paren,
                                        parseArgument);
}

/// Print a paramter list for a module or instance.
static void printParameterList(OpAsmPrinter &p, Operation *op,
                               ArrayAttr parameters) {
  if (!parameters || parameters.empty())
    return;

  p << '<';
  llvm::interleaveComma(parameters, p, [&](Attribute param) {
    auto paramAttr = cast<ParamDeclAttr>(param);
    p << paramAttr.getName().getValue() << ": " << paramAttr.getType();
    if (auto value = paramAttr.getValue()) {
      p << " = ";
      p.printAttributeWithoutType(value);
    }
  });
  p << '>';
}

static void printFModuleLikeOp(OpAsmPrinter &p, FModuleLike op) {
  p << " ";

  // Print the visibility of the module.
  StringRef visibilityAttrName = SymbolTable::getVisibilityAttrName();
  if (auto visibility = op->getAttrOfType<StringAttr>(visibilityAttrName))
    p << visibility.getValue() << ' ';

  // Print the operation and the function name.
  p.printSymbolName(op.getModuleName());

  // Print the parameter list (if non-empty).
  printParameterList(p, op, op->getAttrOfType<ArrayAttr>("parameters"));

  // Both modules and external modules have a body, but it is always empty for
  // external modules.
  Block *body = nullptr;
  if (!op->getRegion(0).empty())
    body = &op->getRegion(0).front();

  auto needPortNamesAttr = printModulePorts(
      p, body, op.getPortDirectionsAttr(), op.getPortNames(), op.getPortTypes(),
      op.getPortAnnotations(), op.getPortSymbols(), op.getPortLocations());

  SmallVector<StringRef, 12> omittedAttrs = {
      "sym_name", "portDirections", "portTypes",  "portAnnotations",
      "portSyms", "portLocations",  "parameters", visibilityAttrName};

  if (op.getConvention() == Convention::Internal)
    omittedAttrs.push_back("convention");

  // We can omit the portNames if they were able to be printed as properly as
  // block arguments.
  if (!needPortNamesAttr)
    omittedAttrs.push_back("portNames");

  // If there are no annotations we can omit the empty array.
  if (op->getAttrOfType<ArrayAttr>("annotations").empty())
    omittedAttrs.push_back("annotations");

  // If there are no enabled layers, then omit the empty array.
  if (auto layers = op->getAttrOfType<ArrayAttr>("layers"))
    if (layers.empty())
      omittedAttrs.push_back("layers");

  p.printOptionalAttrDictWithKeyword(op->getAttrs(), omittedAttrs);
}

void FExtModuleOp::print(OpAsmPrinter &p) { printFModuleLikeOp(p, *this); }

void FIntModuleOp::print(OpAsmPrinter &p) { printFModuleLikeOp(p, *this); }

void FMemModuleOp::print(OpAsmPrinter &p) { printFModuleLikeOp(p, *this); }

void FModuleOp::print(OpAsmPrinter &p) {
  printFModuleLikeOp(p, *this);

  // Print the body if this is not an external function. Since this block does
  // not have terminators, printing the terminator actually just prints the last
  // operation.
  Region &fbody = getBody();
  if (!fbody.empty()) {
    p << " ";
    p.printRegion(fbody, /*printEntryBlockArgs=*/false,
                  /*printBlockTerminators=*/true);
  }
}

/// Parse an parameter list if present.
/// module-parameter-list ::= `<` parameter-decl (`,` parameter-decl)* `>`
/// parameter-decl ::= identifier `:` type
/// parameter-decl ::= identifier `:` type `=` attribute
///
static ParseResult
parseOptionalParameters(OpAsmParser &parser,
                        SmallVectorImpl<Attribute> &parameters) {

  return parser.parseCommaSeparatedList(
      OpAsmParser::Delimiter::OptionalLessGreater, [&]() {
        std::string name;
        Type type;
        Attribute value;

        if (parser.parseKeywordOrString(&name) || parser.parseColonType(type))
          return failure();

        // Parse the default value if present.
        if (succeeded(parser.parseOptionalEqual())) {
          if (parser.parseAttribute(value, type))
            return failure();
        }

        auto &builder = parser.getBuilder();
        parameters.push_back(ParamDeclAttr::get(
            builder.getContext(), builder.getStringAttr(name), type, value));
        return success();
      });
}

/// Shim to use with assemblyFormat, custom<ParameterList>.
static ParseResult parseParameterList(OpAsmParser &parser,
                                      ArrayAttr &parameters) {
  SmallVector<Attribute> parseParameters;
  if (failed(parseOptionalParameters(parser, parseParameters)))
    return failure();

  parameters = ArrayAttr::get(parser.getContext(), parseParameters);

  return success();
}

static ParseResult parseFModuleLikeOp(OpAsmParser &parser,
                                      OperationState &result,
                                      bool hasSSAIdentifiers) {
  auto *context = result.getContext();
  auto &builder = parser.getBuilder();

  // Parse the visibility attribute.
  (void)mlir::impl::parseOptionalVisibilityKeyword(parser, result.attributes);

  // Parse the name as a symbol.
  StringAttr nameAttr;
  if (parser.parseSymbolName(nameAttr, ::mlir::SymbolTable::getSymbolAttrName(),
                             result.attributes))
    return failure();

  // Parse optional parameters.
  SmallVector<Attribute, 4> parameters;
  if (parseOptionalParameters(parser, parameters))
    return failure();
  result.addAttribute("parameters", builder.getArrayAttr(parameters));

  // Parse the module ports.
  SmallVector<OpAsmParser::Argument> entryArgs;
  SmallVector<Direction, 4> portDirections;
  SmallVector<Attribute, 4> portNames;
  SmallVector<Attribute, 4> portTypes;
  SmallVector<Attribute, 4> portAnnotations;
  SmallVector<Attribute, 4> portSyms;
  SmallVector<Attribute, 4> portLocs;
  if (parseModulePorts(parser, hasSSAIdentifiers, /*supportsSymbols=*/true,
                       entryArgs, portDirections, portNames, portTypes,
                       portAnnotations, portSyms, portLocs))
    return failure();

  // If module attributes are present, parse them.
  if (parser.parseOptionalAttrDictWithKeyword(result.attributes))
    return failure();

  assert(portNames.size() == portTypes.size());

  // Record the argument and result types as an attribute.  This is necessary
  // for external modules.

  // Add port directions.
  if (!result.attributes.get("portDirections"))
    result.addAttribute("portDirections",
                        direction::packAttribute(context, portDirections));

  // Add port names.
  if (!result.attributes.get("portNames"))
    result.addAttribute("portNames", builder.getArrayAttr(portNames));

  // Add the port types.
  if (!result.attributes.get("portTypes"))
    result.addAttribute("portTypes", ArrayAttr::get(context, portTypes));

  // Add the port annotations.
  if (!result.attributes.get("portAnnotations")) {
    // If there are no portAnnotations, don't add the attribute.
    if (llvm::any_of(portAnnotations, [&](Attribute anno) {
          return !cast<ArrayAttr>(anno).empty();
        }))
      result.addAttribute("portAnnotations",
                          ArrayAttr::get(context, portAnnotations));
  }

  // Add port symbols.
  if (!result.attributes.get("portSyms")) {
    FModuleLike::fixupPortSymsArray(portSyms, builder.getContext());
    result.addAttribute("portSyms", builder.getArrayAttr(portSyms));
  }

  // Add port locations.
  if (!result.attributes.get("portLocations"))
    result.addAttribute("portLocations", ArrayAttr::get(context, portLocs));

  // The annotations attribute is always present, but not printed when empty.
  if (!result.attributes.get("annotations"))
    result.addAttribute("annotations", builder.getArrayAttr({}));

  // The portAnnotations attribute is always present, but not printed when
  // empty.
  if (!result.attributes.get("portAnnotations"))
    result.addAttribute("portAnnotations", builder.getArrayAttr({}));

  // Parse the optional function body.
  auto *body = result.addRegion();

  if (hasSSAIdentifiers) {
    if (parser.parseRegion(*body, entryArgs))
      return failure();
    if (body->empty())
      body->push_back(new Block());
  }
  return success();
}

ParseResult FModuleOp::parse(OpAsmParser &parser, OperationState &result) {
  if (parseFModuleLikeOp(parser, result, /*hasSSAIdentifiers=*/true))
    return failure();
  if (!result.attributes.get("convention"))
    result.addAttribute(
        "convention",
        ConventionAttr::get(result.getContext(), Convention::Internal));
  if (!result.attributes.get("layers"))
    result.addAttribute("layers", ArrayAttr::get(parser.getContext(), {}));
  return success();
}

ParseResult FExtModuleOp::parse(OpAsmParser &parser, OperationState &result) {
  if (parseFModuleLikeOp(parser, result, /*hasSSAIdentifiers=*/false))
    return failure();
  if (!result.attributes.get("convention"))
    result.addAttribute(
        "convention",
        ConventionAttr::get(result.getContext(), Convention::Internal));
  return success();
}

ParseResult FIntModuleOp::parse(OpAsmParser &parser, OperationState &result) {
  return parseFModuleLikeOp(parser, result, /*hasSSAIdentifiers=*/false);
}

ParseResult FMemModuleOp::parse(OpAsmParser &parser, OperationState &result) {
  return parseFModuleLikeOp(parser, result, /*hasSSAIdentifiers=*/false);
}

LogicalResult FModuleOp::verify() {
  // Verify the block arguments.
  auto *body = getBodyBlock();
  auto portTypes = getPortTypes();
  auto portLocs = getPortLocations();
  auto numPorts = portTypes.size();

  // Verify that we have the correct number of block arguments.
  if (body->getNumArguments() != numPorts)
    return emitOpError("entry block must have ")
           << numPorts << " arguments to match module signature";

  // Verify the block arguments' types and locations match our attributes.
  for (auto [arg, type, loc] : zip(body->getArguments(), portTypes, portLocs)) {
    if (arg.getType() != cast<TypeAttr>(type).getValue())
      return emitOpError("block argument types should match signature types");
    if (arg.getLoc() != cast<LocationAttr>(loc))
      return emitOpError(
          "block argument locations should match signature locations");
  }

  return success();
}

static LogicalResult
verifyInternalPaths(FModuleLike op,
                    std::optional<::mlir::ArrayAttr> internalPaths) {
  if (!internalPaths)
    return success();

  // If internal paths are present, should cover all ports.
  if (internalPaths->size() != op.getNumPorts())
    return op.emitError("module has inconsistent internal path array with ")
           << internalPaths->size() << " entries for " << op.getNumPorts()
           << " ports";

  // No internal paths for non-ref-type ports.
  for (auto [idx, path, typeattr] : llvm::enumerate(
           internalPaths->getAsRange<InternalPathAttr>(), op.getPortTypes())) {
    if (path.getPath() &&
        !type_isa<RefType>(cast<TypeAttr>(typeattr).getValue())) {
      auto diag =
          op.emitError("module has internal path for non-ref-type port ")
          << op.getPortNameAttr(idx);
      return diag.attachNote(op.getPortLocation(idx)) << "this port";
    }
  }

  return success();
}

LogicalResult FExtModuleOp::verify() {
  if (failed(verifyInternalPaths(*this, getInternalPaths())))
    return failure();

  auto params = getParameters();
  if (params.empty())
    return success();

  auto checkParmValue = [&](Attribute elt) -> bool {
    auto param = cast<ParamDeclAttr>(elt);
    auto value = param.getValue();
    if (isa<IntegerAttr, StringAttr, FloatAttr, hw::ParamVerbatimAttr>(value))
      return true;
    emitError() << "has unknown extmodule parameter value '"
                << param.getName().getValue() << "' = " << value;
    return false;
  };

  if (!llvm::all_of(params, checkParmValue))
    return failure();

  return success();
}

LogicalResult FIntModuleOp::verify() {
  if (failed(verifyInternalPaths(*this, getInternalPaths())))
    return failure();

  auto params = getParameters();
  if (params.empty())
    return success();

  auto checkParmValue = [&](Attribute elt) -> bool {
    auto param = cast<ParamDeclAttr>(elt);
    auto value = param.getValue();
    if (isa<IntegerAttr, StringAttr, FloatAttr>(value))
      return true;
    emitError() << "has unknown intmodule parameter value '"
                << param.getName().getValue() << "' = " << value;
    return false;
  };

  if (!llvm::all_of(params, checkParmValue))
    return failure();

  return success();
}

static LogicalResult verifyProbeType(RefType refType, Location loc,
                                     CircuitOp circuitOp,
                                     SymbolTableCollection &symbolTable,
                                     Twine start) {
  auto layer = refType.getLayer();
  if (!layer)
    return success();
  auto *layerOp = symbolTable.lookupSymbolIn(circuitOp, layer);
  if (!layerOp)
    return emitError(loc) << start << " associated with layer '" << layer
                          << "', but this layer was not defined";
  if (!isa<LayerOp>(layerOp)) {
    auto diag = emitError(loc)
                << start << " associated with layer '" << layer
                << "', but symbol '" << layer << "' does not refer to a '"
                << LayerOp::getOperationName() << "' op";
    return diag.attachNote(layerOp->getLoc()) << "symbol refers to this op";
  }
  return success();
}

static LogicalResult verifyPortSymbolUses(FModuleLike module,
                                          SymbolTableCollection &symbolTable) {
  // verify types in ports.
  auto circuitOp = module->getParentOfType<CircuitOp>();
  for (size_t i = 0, e = module.getNumPorts(); i < e; ++i) {
    auto type = module.getPortType(i);

    if (auto refType = type_dyn_cast<RefType>(type)) {
      if (failed(verifyProbeType(
              refType, module.getPortLocation(i), circuitOp, symbolTable,
              Twine("probe port '") + module.getPortName(i) + "' is")))
        return failure();
      continue;
    }

    if (auto classType = dyn_cast<ClassType>(type)) {
      auto className = classType.getNameAttr();
      auto classOp = dyn_cast_or_null<ClassLike>(
          symbolTable.lookupSymbolIn(circuitOp, className));
      if (!classOp)
        return module.emitOpError() << "references unknown class " << className;

      // verify that the result type agrees with the class definition.
      if (failed(classOp.verifyType(classType,
                                    [&]() { return module.emitOpError(); })))
        return failure();
      continue;
    }
  }

  return success();
}

LogicalResult FModuleOp::verifySymbolUses(SymbolTableCollection &symbolTable) {
  if (failed(
          verifyPortSymbolUses(cast<FModuleLike>(getOperation()), symbolTable)))
    return failure();

  auto circuitOp = (*this)->getParentOfType<CircuitOp>();
  for (auto layer : getLayers()) {
    if (!symbolTable.lookupSymbolIn(circuitOp, cast<SymbolRefAttr>(layer)))
      return emitOpError() << "enables unknown layer '" << layer << "'";
  }

  return success();
}

LogicalResult
FExtModuleOp::verifySymbolUses(SymbolTableCollection &symbolTable) {
  return verifyPortSymbolUses(cast<FModuleLike>(getOperation()), symbolTable);
}

LogicalResult
FIntModuleOp::verifySymbolUses(SymbolTableCollection &symbolTable) {
  return verifyPortSymbolUses(cast<FModuleLike>(getOperation()), symbolTable);
}

LogicalResult
FMemModuleOp::verifySymbolUses(SymbolTableCollection &symbolTable) {
  return verifyPortSymbolUses(cast<FModuleLike>(getOperation()), symbolTable);
}

void FModuleOp::getAsmBlockArgumentNames(mlir::Region &region,
                                         mlir::OpAsmSetValueNameFn setNameFn) {
  getAsmBlockArgumentNamesImpl(getOperation(), region, setNameFn);
}

void FExtModuleOp::getAsmBlockArgumentNames(
    mlir::Region &region, mlir::OpAsmSetValueNameFn setNameFn) {
  getAsmBlockArgumentNamesImpl(getOperation(), region, setNameFn);
}

void FIntModuleOp::getAsmBlockArgumentNames(
    mlir::Region &region, mlir::OpAsmSetValueNameFn setNameFn) {
  getAsmBlockArgumentNamesImpl(getOperation(), region, setNameFn);
}

void FMemModuleOp::getAsmBlockArgumentNames(
    mlir::Region &region, mlir::OpAsmSetValueNameFn setNameFn) {
  getAsmBlockArgumentNamesImpl(getOperation(), region, setNameFn);
}

ArrayAttr FMemModuleOp::getParameters() { return {}; }

ArrayAttr FModuleOp::getParameters() { return {}; }

Convention FIntModuleOp::getConvention() { return Convention::Internal; }

ConventionAttr FIntModuleOp::getConventionAttr() {
  return ConventionAttr::get(getContext(), getConvention());
}

Convention FMemModuleOp::getConvention() { return Convention::Internal; }

ConventionAttr FMemModuleOp::getConventionAttr() {
  return ConventionAttr::get(getContext(), getConvention());
}

//===----------------------------------------------------------------------===//
// ClassLike Helpers
//===----------------------------------------------------------------------===//

LogicalResult firrtl::detail::verifyTypeAgainstClassLike(
    ClassLike classOp, ClassType type,
    function_ref<InFlightDiagnostic()> emitError) {
  // This check is probably not required, but done for sanity.
  auto name = type.getNameAttr().getAttr();
  auto expectedName = classOp.getModuleNameAttr();
  if (name != expectedName)
    return emitError() << "type has wrong name, got " << name << ", expected "
                       << expectedName;

  auto elements = type.getElements();
  auto numElements = elements.size();
  auto expectedNumElements = classOp.getNumPorts();
  if (numElements != expectedNumElements)
    return emitError() << "has wrong number of ports, got " << numElements
                       << ", expected " << expectedNumElements;

  auto portNames = classOp.getPortNames();
  auto portDirections = classOp.getPortDirections();
  auto portTypes = classOp.getPortTypes();

  for (unsigned i = 0; i < numElements; ++i) {
    auto element = elements[i];

    auto name = element.name;
    auto expectedName = portNames[i];
    if (name != expectedName)
      return emitError() << "port #" << i << " has wrong name, got " << name
                         << ", expected " << expectedName;

    auto direction = element.direction;
    auto expectedDirection = Direction(portDirections[i]);
    if (direction != expectedDirection)
      return emitError() << "port " << name << " has wrong direction, got "
                         << direction::toString(direction) << ", expected "
                         << direction::toString(expectedDirection);

    auto type = element.type;
    auto expectedType = cast<TypeAttr>(portTypes[i]).getValue();
    if (type != expectedType)
      return emitError() << "port " << name << " has wrong type, got " << type
                         << ", expected " << expectedType;
  }

  return success();
}

ClassType firrtl::detail::getInstanceTypeForClassLike(ClassLike classOp) {
  auto n = classOp.getNumPorts();
  SmallVector<ClassElement> elements;
  elements.reserve(n);
  for (size_t i = 0; i < n; ++i)
    elements.push_back({classOp.getPortNameAttr(i), classOp.getPortType(i),
                        classOp.getPortDirection(i)});
  auto name = FlatSymbolRefAttr::get(classOp.getNameAttr());
  return ClassType::get(name, elements);
}

static ParseResult parseClassLike(OpAsmParser &parser, OperationState &result,
                                  bool hasSSAIdentifiers) {
  auto *context = result.getContext();
  auto &builder = parser.getBuilder();

  // Parse the visibility attribute.
  (void)mlir::impl::parseOptionalVisibilityKeyword(parser, result.attributes);

  // Parse the name as a symbol.
  StringAttr nameAttr;
  if (parser.parseSymbolName(nameAttr, ::mlir::SymbolTable::getSymbolAttrName(),
                             result.attributes))
    return failure();

  // Parse the module ports.
  SmallVector<OpAsmParser::Argument> entryArgs;
  SmallVector<Direction, 4> portDirections;
  SmallVector<Attribute, 4> portNames;
  SmallVector<Attribute, 4> portTypes;
  SmallVector<Attribute, 4> portAnnotations;
  SmallVector<Attribute, 4> portSyms;
  SmallVector<Attribute, 4> portLocs;
  if (parseModulePorts(parser, hasSSAIdentifiers,
                       /*supportsSymbols=*/false, entryArgs, portDirections,
                       portNames, portTypes, portAnnotations, portSyms,
                       portLocs))
    return failure();

  // Ports on ClassLike ops cannot have annotations
  for (auto annos : portAnnotations)
    if (!cast<ArrayAttr>(annos).empty())
      return failure();

  // If attributes are present, parse them.
  if (parser.parseOptionalAttrDictWithKeyword(result.attributes))
    return failure();

  assert(portNames.size() == portTypes.size());

  // Record the argument and result types as an attribute.  This is necessary
  // for external modules.

  // Add port directions.
  if (!result.attributes.get("portDirections"))
    result.addAttribute("portDirections",
                        direction::packAttribute(context, portDirections));

  // Add port names.
  if (!result.attributes.get("portNames"))
    result.addAttribute("portNames", builder.getArrayAttr(portNames));

  // Add the port types.
  if (!result.attributes.get("portTypes"))
    result.addAttribute("portTypes", builder.getArrayAttr(portTypes));

  // Add the port symbols.
  if (!result.attributes.get("portSyms")) {
    FModuleLike::fixupPortSymsArray(portSyms, builder.getContext());
    result.addAttribute("portSyms", builder.getArrayAttr(portSyms));
  }

  // Add port locations.
  if (!result.attributes.get("portLocations"))
    result.addAttribute("portLocations", ArrayAttr::get(context, portLocs));

  // Notably missing compared to other FModuleLike, we do not track port
  // annotations, nor port symbols, on classes.

  // Add the region (unused by extclass).
  auto *bodyRegion = result.addRegion();

  if (hasSSAIdentifiers) {
    if (parser.parseRegion(*bodyRegion, entryArgs))
      return failure();
    if (bodyRegion->empty())
      bodyRegion->push_back(new Block());
  }

  return success();
}

static void printClassLike(OpAsmPrinter &p, ClassLike op) {
  p << ' ';

  // Print the visibility of the class.
  StringRef visibilityAttrName = SymbolTable::getVisibilityAttrName();
  if (auto visibility = op->getAttrOfType<StringAttr>(visibilityAttrName))
    p << visibility.getValue() << ' ';

  // Print the class name.
  p.printSymbolName(op.getName());

  // Both classes and external classes have a body, but it is always empty for
  // external classes.
  Region &region = op->getRegion(0);
  Block *body = nullptr;
  if (!region.empty())
    body = &region.front();

  auto needPortNamesAttr = printModulePorts(
      p, body, op.getPortDirectionsAttr(), op.getPortNames(), op.getPortTypes(),
      {}, op.getPortSymbols(), op.getPortLocations());

  // Print the attr-dict.
  SmallVector<StringRef, 8> omittedAttrs = {
      "sym_name", "portNames",     "portTypes",       "portDirections",
      "portSyms", "portLocations", visibilityAttrName};

  // We can omit the portNames if they were able to be printed as properly as
  // block arguments.
  if (!needPortNamesAttr)
    omittedAttrs.push_back("portNames");

  p.printOptionalAttrDictWithKeyword(op->getAttrs(), omittedAttrs);

  // print the body if it exists.
  if (!region.empty()) {
    p << " ";
    auto printEntryBlockArgs = false;
    auto printBlockTerminators = false;
    p.printRegion(region, printEntryBlockArgs, printBlockTerminators);
  }
}

//===----------------------------------------------------------------------===//
// ClassOp
//===----------------------------------------------------------------------===//

void ClassOp::build(OpBuilder &builder, OperationState &result, StringAttr name,
                    ArrayRef<PortInfo> ports) {
  assert(
      llvm::all_of(ports,
                   [](const auto &port) { return port.annotations.empty(); }) &&
      "class ports may not have annotations");

  buildClass(builder, result, name, ports);

  // Create a region and a block for the body.
  auto *bodyRegion = result.regions[0].get();
  Block *body = new Block();
  bodyRegion->push_back(body);

  // Add arguments to the body block.
  for (auto &elt : ports)
    body->addArgument(elt.type, elt.loc);
}

void ClassOp::print(OpAsmPrinter &p) {
  printClassLike(p, cast<ClassLike>(getOperation()));
}

ParseResult ClassOp::parse(OpAsmParser &parser, OperationState &result) {
  auto hasSSAIdentifiers = true;
  return parseClassLike(parser, result, hasSSAIdentifiers);
}

LogicalResult ClassOp::verify() {
  for (auto operand : getBodyBlock()->getArguments()) {
    auto type = operand.getType();
    if (!isa<PropertyType>(type)) {
      emitOpError("ports on a class must be properties");
      return failure();
    }
  }

  return success();
}

LogicalResult
ClassOp::verifySymbolUses(::mlir::SymbolTableCollection &symbolTable) {
  return verifyPortSymbolUses(cast<FModuleLike>(getOperation()), symbolTable);
}

void ClassOp::getAsmBlockArgumentNames(mlir::Region &region,
                                       mlir::OpAsmSetValueNameFn setNameFn) {
  getAsmBlockArgumentNamesImpl(getOperation(), region, setNameFn);
}

SmallVector<PortInfo> ClassOp::getPorts() {
  return ::getPortImpl(cast<FModuleLike>((Operation *)*this));
}

void ClassOp::erasePorts(const llvm::BitVector &portIndices) {
  ::erasePorts(cast<FModuleLike>((Operation *)*this), portIndices);
  getBodyBlock()->eraseArguments(portIndices);
}

void ClassOp::insertPorts(ArrayRef<std::pair<unsigned, PortInfo>> ports) {
  ::insertPorts(cast<FModuleLike>((Operation *)*this), ports);
}

Convention ClassOp::getConvention() { return Convention::Internal; }

ConventionAttr ClassOp::getConventionAttr() {
  return ConventionAttr::get(getContext(), getConvention());
}

ArrayAttr ClassOp::getParameters() { return {}; }

ArrayAttr ClassOp::getPortAnnotationsAttr() {
  return ArrayAttr::get(getContext(), {});
}

ArrayAttr ClassOp::getLayersAttr() { return ArrayAttr::get(getContext(), {}); }

ArrayRef<Attribute> ClassOp::getLayers() { return getLayersAttr(); }

SmallVector<::circt::hw::PortInfo> ClassOp::getPortList() {
  return ::getPortListImpl(*this);
}

::circt::hw::PortInfo ClassOp::getPort(size_t idx) {
  return ::getPortImpl(*this, idx);
}

BlockArgument ClassOp::getArgument(size_t portNumber) {
  return getBodyBlock()->getArgument(portNumber);
}

bool ClassOp::canDiscardOnUseEmpty() {
  // ClassOps are referenced by ClassTypes, and these uses are not
  // discoverable by the symbol infrastructure. Return false here to prevent
  // passes like symbolDCE from removing our classes.
  return false;
}

//===----------------------------------------------------------------------===//
// ExtClassOp
//===----------------------------------------------------------------------===//

void ExtClassOp::build(OpBuilder &builder, OperationState &result,
                       StringAttr name, ArrayRef<PortInfo> ports) {
  assert(
      llvm::all_of(ports,
                   [](const auto &port) { return port.annotations.empty(); }) &&
      "class ports may not have annotations");

  buildClass(builder, result, name, ports);
}

void ExtClassOp::print(OpAsmPrinter &p) {
  printClassLike(p, cast<ClassLike>(getOperation()));
}

ParseResult ExtClassOp::parse(OpAsmParser &parser, OperationState &result) {
  auto hasSSAIdentifiers = false;
  return parseClassLike(parser, result, hasSSAIdentifiers);
}

LogicalResult
ExtClassOp::verifySymbolUses(::mlir::SymbolTableCollection &symbolTable) {
  return verifyPortSymbolUses(cast<FModuleLike>(getOperation()), symbolTable);
}

void ExtClassOp::getAsmBlockArgumentNames(mlir::Region &region,
                                          mlir::OpAsmSetValueNameFn setNameFn) {
  getAsmBlockArgumentNamesImpl(getOperation(), region, setNameFn);
}

SmallVector<PortInfo> ExtClassOp::getPorts() {
  return ::getPortImpl(cast<FModuleLike>((Operation *)*this));
}

void ExtClassOp::erasePorts(const llvm::BitVector &portIndices) {
  ::erasePorts(cast<FModuleLike>((Operation *)*this), portIndices);
}

void ExtClassOp::insertPorts(ArrayRef<std::pair<unsigned, PortInfo>> ports) {
  ::insertPorts(cast<FModuleLike>((Operation *)*this), ports);
}

Convention ExtClassOp::getConvention() { return Convention::Internal; }

ConventionAttr ExtClassOp::getConventionAttr() {
  return ConventionAttr::get(getContext(), getConvention());
}

ArrayAttr ExtClassOp::getLayersAttr() {
  return ArrayAttr::get(getContext(), {});
}

ArrayRef<Attribute> ExtClassOp::getLayers() { return getLayersAttr(); }

ArrayAttr ExtClassOp::getParameters() { return {}; }

ArrayAttr ExtClassOp::getPortAnnotationsAttr() {
  return ArrayAttr::get(getContext(), {});
}

SmallVector<::circt::hw::PortInfo> ExtClassOp::getPortList() {
  return ::getPortListImpl(*this);
}

::circt::hw::PortInfo ExtClassOp::getPort(size_t idx) {
  return ::getPortImpl(*this, idx);
}

bool ExtClassOp::canDiscardOnUseEmpty() {
  // ClassOps are referenced by ClassTypes, and these uses are not
  // discovereable by the symbol infrastructure. Return false here to prevent
  // passes like symbolDCE from removing our classes.
  return false;
}

//===----------------------------------------------------------------------===//
// InstanceOp
//===----------------------------------------------------------------------===//

void InstanceOp::build(
    OpBuilder &builder, OperationState &result, TypeRange resultTypes,
    StringRef moduleName, StringRef name, NameKindEnum nameKind,
    ArrayRef<Direction> portDirections, ArrayRef<Attribute> portNames,
    ArrayRef<Attribute> annotations, ArrayRef<Attribute> portAnnotations,
    ArrayRef<Attribute> layers, bool lowerToBind, StringAttr innerSym) {
  build(builder, result, resultTypes, moduleName, name, nameKind,
        portDirections, portNames, annotations, portAnnotations, layers,
        lowerToBind,
        innerSym ? hw::InnerSymAttr::get(innerSym) : hw::InnerSymAttr());
}

void InstanceOp::build(
    OpBuilder &builder, OperationState &result, TypeRange resultTypes,
    StringRef moduleName, StringRef name, NameKindEnum nameKind,
    ArrayRef<Direction> portDirections, ArrayRef<Attribute> portNames,
    ArrayRef<Attribute> annotations, ArrayRef<Attribute> portAnnotations,
    ArrayRef<Attribute> layers, bool lowerToBind, hw::InnerSymAttr innerSym) {
  result.addTypes(resultTypes);
  result.addAttribute("moduleName",
                      SymbolRefAttr::get(builder.getContext(), moduleName));
  result.addAttribute("name", builder.getStringAttr(name));
  result.addAttribute(
      "portDirections",
      direction::packAttribute(builder.getContext(), portDirections));
  result.addAttribute("portNames", builder.getArrayAttr(portNames));
  result.addAttribute("annotations", builder.getArrayAttr(annotations));
  result.addAttribute("layers", builder.getArrayAttr(layers));
  if (lowerToBind)
    result.addAttribute("lowerToBind", builder.getUnitAttr());
  if (innerSym)
    result.addAttribute("inner_sym", innerSym);
  result.addAttribute("nameKind",
                      NameKindEnumAttr::get(builder.getContext(), nameKind));

  if (portAnnotations.empty()) {
    SmallVector<Attribute, 16> portAnnotationsVec(resultTypes.size(),
                                                  builder.getArrayAttr({}));
    result.addAttribute("portAnnotations",
                        builder.getArrayAttr(portAnnotationsVec));
  } else {
    assert(portAnnotations.size() == resultTypes.size());
    result.addAttribute("portAnnotations",
                        builder.getArrayAttr(portAnnotations));
  }
}

void InstanceOp::build(OpBuilder &builder, OperationState &result,
                       FModuleLike module, StringRef name,
                       NameKindEnum nameKind, ArrayRef<Attribute> annotations,
                       ArrayRef<Attribute> portAnnotations, bool lowerToBind,
                       hw::InnerSymAttr innerSym) {

  // Gather the result types.
  SmallVector<Type> resultTypes;
  resultTypes.reserve(module.getNumPorts());
  llvm::transform(
      module.getPortTypes(), std::back_inserter(resultTypes),
      [](Attribute typeAttr) { return cast<TypeAttr>(typeAttr).getValue(); });

  // Create the port annotations.
  ArrayAttr portAnnotationsAttr;
  if (portAnnotations.empty()) {
    portAnnotationsAttr = builder.getArrayAttr(SmallVector<Attribute, 16>(
        resultTypes.size(), builder.getArrayAttr({})));
  } else {
    portAnnotationsAttr = builder.getArrayAttr(portAnnotations);
  }

  return build(
      builder, result, resultTypes,
      SymbolRefAttr::get(builder.getContext(), module.getModuleNameAttr()),
      builder.getStringAttr(name),
      NameKindEnumAttr::get(builder.getContext(), nameKind),
      module.getPortDirectionsAttr(), module.getPortNamesAttr(),
      builder.getArrayAttr(annotations), portAnnotationsAttr,
      module.getLayersAttr(), lowerToBind ? builder.getUnitAttr() : UnitAttr(),
      innerSym);
}

void InstanceOp::build(OpBuilder &builder, OperationState &odsState,
                       ArrayRef<PortInfo> ports, StringRef moduleName,
                       StringRef name, NameKindEnum nameKind,
                       ArrayRef<Attribute> annotations,
                       ArrayRef<Attribute> layers, bool lowerToBind,
                       hw::InnerSymAttr innerSym) {
  // Gather the result types.
  SmallVector<Type> newResultTypes;
  SmallVector<Direction> newPortDirections;
  SmallVector<Attribute> newPortNames;
  SmallVector<Attribute> newPortAnnotations;
  for (auto &p : ports) {
    newResultTypes.push_back(p.type);
    newPortDirections.push_back(p.direction);
    newPortNames.push_back(p.name);
    newPortAnnotations.push_back(p.annotations.getArrayAttr());
  }

  return build(builder, odsState, newResultTypes, moduleName, name, nameKind,
               newPortDirections, newPortNames, annotations, newPortAnnotations,
               layers, lowerToBind, innerSym);
}

LogicalResult InstanceOp::verify() {
  // The instance may only be instantiated under its required layers.
  auto ambientLayers = getAmbientLayersAt(getOperation());
  SmallVector<SymbolRefAttr> missingLayers;
  for (auto layer : getLayersAttr().getAsRange<SymbolRefAttr>())
    if (!isLayerCompatibleWith(layer, ambientLayers))
      missingLayers.push_back(layer);

  if (missingLayers.empty())
    return success();

  auto diag =
      emitOpError("ambient layers are insufficient to instantiate module");
  auto &note = diag.attachNote();
  note << "missing layer requirements: ";
  interleaveComma(missingLayers, note);
  return failure();
}

/// Builds a new `InstanceOp` with the ports listed in `portIndices` erased, and
/// updates any users of the remaining ports to point at the new instance.
InstanceOp InstanceOp::erasePorts(OpBuilder &builder,
                                  const llvm::BitVector &portIndices) {
  assert(portIndices.size() >= getNumResults() &&
         "portIndices is not at least as large as getNumResults()");

  if (portIndices.none())
    return *this;

  SmallVector<Type> newResultTypes = removeElementsAtIndices<Type>(
      SmallVector<Type>(result_type_begin(), result_type_end()), portIndices);
  SmallVector<Direction> newPortDirections = removeElementsAtIndices<Direction>(
      direction::unpackAttribute(getPortDirectionsAttr()), portIndices);
  SmallVector<Attribute> newPortNames =
      removeElementsAtIndices(getPortNames().getValue(), portIndices);
  SmallVector<Attribute> newPortAnnotations =
      removeElementsAtIndices(getPortAnnotations().getValue(), portIndices);

  auto newOp = builder.create<InstanceOp>(
      getLoc(), newResultTypes, getModuleName(), getName(), getNameKind(),
      newPortDirections, newPortNames, getAnnotations().getValue(),
      newPortAnnotations, getLayers(), getLowerToBind(), getInnerSymAttr());

  for (unsigned oldIdx = 0, newIdx = 0, numOldPorts = getNumResults();
       oldIdx != numOldPorts; ++oldIdx) {
    if (portIndices.test(oldIdx)) {
      assert(getResult(oldIdx).use_empty() && "removed instance port has uses");
      continue;
    }
    getResult(oldIdx).replaceAllUsesWith(newOp.getResult(newIdx));
    ++newIdx;
  }

  // Compy over "output_file" information so that this is not lost when ports
  // are erased.
  //
  // TODO: Other attributes may need to be copied over.
  if (auto outputFile = (*this)->getAttr("output_file"))
    newOp->setAttr("output_file", outputFile);

  return newOp;
}

ArrayAttr InstanceOp::getPortAnnotation(unsigned portIdx) {
  assert(portIdx < getNumResults() &&
         "index should be smaller than result number");
  return cast<ArrayAttr>(getPortAnnotations()[portIdx]);
}

void InstanceOp::setAllPortAnnotations(ArrayRef<Attribute> annotations) {
  assert(annotations.size() == getNumResults() &&
         "number of annotations is not equal to result number");
  (*this)->setAttr("portAnnotations",
                   ArrayAttr::get(getContext(), annotations));
}

InstanceOp
InstanceOp::cloneAndInsertPorts(ArrayRef<std::pair<unsigned, PortInfo>> ports) {
  auto portSize = ports.size();
  auto newPortCount = getNumResults() + portSize;
  SmallVector<Direction> newPortDirections;
  newPortDirections.reserve(newPortCount);
  SmallVector<Attribute> newPortNames;
  newPortNames.reserve(newPortCount);
  SmallVector<Type> newPortTypes;
  newPortTypes.reserve(newPortCount);
  SmallVector<Attribute> newPortAnnos;
  newPortAnnos.reserve(newPortCount);

  unsigned oldIndex = 0;
  unsigned newIndex = 0;
  while (oldIndex + newIndex < newPortCount) {
    // Check if we should insert a port here.
    if (newIndex < portSize && ports[newIndex].first == oldIndex) {
      auto &newPort = ports[newIndex].second;
      newPortDirections.push_back(newPort.direction);
      newPortNames.push_back(newPort.name);
      newPortTypes.push_back(newPort.type);
      newPortAnnos.push_back(newPort.annotations.getArrayAttr());
      ++newIndex;
    } else {
      // Copy the next old port.
      newPortDirections.push_back(getPortDirection(oldIndex));
      newPortNames.push_back(getPortName(oldIndex));
      newPortTypes.push_back(getType(oldIndex));
      newPortAnnos.push_back(getPortAnnotation(oldIndex));
      ++oldIndex;
    }
  }

  // Create a new instance op with the reset inserted.
  return OpBuilder(*this).create<InstanceOp>(
      getLoc(), newPortTypes, getModuleName(), getName(), getNameKind(),
      newPortDirections, newPortNames, getAnnotations().getValue(),
      newPortAnnos, getLayers(), getLowerToBind(), getInnerSymAttr());
}

LogicalResult InstanceOp::verifySymbolUses(SymbolTableCollection &symbolTable) {
  return instance_like_impl::verifyReferencedModule(*this, symbolTable,
                                                    getModuleNameAttr());
}

StringRef InstanceOp::getInstanceName() { return getName(); }

StringAttr InstanceOp::getInstanceNameAttr() { return getNameAttr(); }

void InstanceOp::print(OpAsmPrinter &p) {
  // Print the instance name.
  p << " ";
  p.printKeywordOrString(getName());
  if (auto attr = getInnerSymAttr()) {
    p << " sym ";
    p.printSymbolName(attr.getSymName());
  }
  if (getNameKindAttr().getValue() != NameKindEnum::DroppableName)
    p << ' ' << stringifyNameKindEnum(getNameKindAttr().getValue());

  // Print the attr-dict.
  SmallVector<StringRef, 10> omittedAttrs = {
      "moduleName", "name",      "portDirections",
      "portNames",  "portTypes", "portAnnotations",
      "inner_sym",  "nameKind"};
  if (getAnnotations().empty())
    omittedAttrs.push_back("annotations");
  if (getLayers().empty())
    omittedAttrs.push_back("layers");
  p.printOptionalAttrDict((*this)->getAttrs(), omittedAttrs);

  // Print the module name.
  p << " ";
  p.printSymbolName(getModuleName());

  // Collect all the result types as TypeAttrs for printing.
  SmallVector<Attribute> portTypes;
  portTypes.reserve(getNumResults());
  llvm::transform(getResultTypes(), std::back_inserter(portTypes),
                  &TypeAttr::get);
  printModulePorts(p, /*block=*/nullptr, getPortDirectionsAttr(),
                   getPortNames().getValue(), portTypes,
                   getPortAnnotations().getValue(), {}, {});
}

ParseResult InstanceOp::parse(OpAsmParser &parser, OperationState &result) {
  auto *context = parser.getContext();
  auto &resultAttrs = result.attributes;

  std::string name;
  hw::InnerSymAttr innerSymAttr;
  FlatSymbolRefAttr moduleName;
  SmallVector<OpAsmParser::Argument> entryArgs;
  SmallVector<Direction, 4> portDirections;
  SmallVector<Attribute, 4> portNames;
  SmallVector<Attribute, 4> portTypes;
  SmallVector<Attribute, 4> portAnnotations;
  SmallVector<Attribute, 4> portSyms;
  SmallVector<Attribute, 4> portLocs;
  NameKindEnumAttr nameKind;

  if (parser.parseKeywordOrString(&name))
    return failure();
  if (succeeded(parser.parseOptionalKeyword("sym"))) {
    if (parser.parseCustomAttributeWithFallback(
            innerSymAttr, ::mlir::Type{},
            hw::InnerSymbolTable::getInnerSymbolAttrName(),
            result.attributes)) {
      return ::mlir::failure();
    }
  }
  if (parseNameKind(parser, nameKind) ||
      parser.parseOptionalAttrDict(result.attributes) ||
      parser.parseAttribute(moduleName, "moduleName", resultAttrs) ||
      parseModulePorts(parser, /*hasSSAIdentifiers=*/false,
                       /*supportsSymbols=*/false, entryArgs, portDirections,
                       portNames, portTypes, portAnnotations, portSyms,
                       portLocs))
    return failure();

  // Add the attributes. We let attributes defined in the attr-dict override
  // attributes parsed out of the module signature.
  if (!resultAttrs.get("moduleName"))
    result.addAttribute("moduleName", moduleName);
  if (!resultAttrs.get("name"))
    result.addAttribute("name", StringAttr::get(context, name));
  result.addAttribute("nameKind", nameKind);
  if (!resultAttrs.get("portDirections"))
    result.addAttribute("portDirections",
                        direction::packAttribute(context, portDirections));
  if (!resultAttrs.get("portNames"))
    result.addAttribute("portNames", ArrayAttr::get(context, portNames));
  if (!resultAttrs.get("portAnnotations"))
    result.addAttribute("portAnnotations",
                        ArrayAttr::get(context, portAnnotations));

  // Annotations, layers, and LowerToBind are omitted in the printed format
  // if they are empty, empty, and false (respectively).
  if (!resultAttrs.get("annotations"))
    resultAttrs.append("annotations", parser.getBuilder().getArrayAttr({}));
  if (!resultAttrs.get("layers"))
    resultAttrs.append("layers", parser.getBuilder().getArrayAttr({}));

  // Add result types.
  result.types.reserve(portTypes.size());
  llvm::transform(
      portTypes, std::back_inserter(result.types),
      [](Attribute typeAttr) { return cast<TypeAttr>(typeAttr).getValue(); });

  return success();
}

void InstanceOp::getAsmResultNames(OpAsmSetValueNameFn setNameFn) {
  StringRef base = getName();
  if (base.empty())
    base = "inst";

  for (size_t i = 0, e = (*this)->getNumResults(); i != e; ++i) {
    setNameFn(getResult(i), (base + "_" + getPortNameStr(i)).str());
  }
}

std::optional<size_t> InstanceOp::getTargetResultIndex() {
  // Inner symbols on instance operations target the op not any result.
  return std::nullopt;
}

// -----------------------------------------------------------------------------
// InstanceChoiceOp
// -----------------------------------------------------------------------------

void InstanceChoiceOp::build(
    OpBuilder &builder, OperationState &result, FModuleLike defaultModule,
    ArrayRef<std::pair<OptionCaseOp, FModuleLike>> cases, StringRef name,
    NameKindEnum nameKind, ArrayRef<Attribute> annotations,
    ArrayRef<Attribute> portAnnotations, StringAttr innerSym) {
  // Gather the result types.
  SmallVector<Type> resultTypes;
  for (Attribute portType : defaultModule.getPortTypes())
    resultTypes.push_back(cast<TypeAttr>(portType).getValue());

  // Create the port annotations.
  ArrayAttr portAnnotationsAttr;
  if (portAnnotations.empty()) {
    portAnnotationsAttr = builder.getArrayAttr(SmallVector<Attribute, 16>(
        resultTypes.size(), builder.getArrayAttr({})));
  } else {
    portAnnotationsAttr = builder.getArrayAttr(portAnnotations);
  }

  // Gather the module & case names.
  SmallVector<Attribute> moduleNames, caseNames;
  moduleNames.push_back(SymbolRefAttr::get(defaultModule.getModuleNameAttr()));
  for (auto [caseOption, caseModule] : cases) {
    auto caseGroup = caseOption->getParentOfType<OptionOp>();
    caseNames.push_back(SymbolRefAttr::get(caseGroup.getSymNameAttr(),
                                           {SymbolRefAttr::get(caseOption)}));
    moduleNames.push_back(SymbolRefAttr::get(caseModule.getModuleNameAttr()));
  }

  return build(builder, result, resultTypes, builder.getArrayAttr(moduleNames),
               builder.getArrayAttr(caseNames), builder.getStringAttr(name),
               NameKindEnumAttr::get(builder.getContext(), nameKind),
               defaultModule.getPortDirectionsAttr(),
               defaultModule.getPortNamesAttr(),
               builder.getArrayAttr(annotations), portAnnotationsAttr,
               defaultModule.getLayersAttr(),
               innerSym ? hw::InnerSymAttr::get(innerSym) : hw::InnerSymAttr());
}

std::optional<size_t> InstanceChoiceOp::getTargetResultIndex() {
  return std::nullopt;
}

void InstanceChoiceOp::print(OpAsmPrinter &p) {
  // Print the instance name.
  p << " ";
  p.printKeywordOrString(getName());
  if (auto attr = getInnerSymAttr()) {
    p << " sym ";
    p.printSymbolName(attr.getSymName());
  }
  if (getNameKindAttr().getValue() != NameKindEnum::DroppableName)
    p << ' ' << stringifyNameKindEnum(getNameKindAttr().getValue());

  // Print the attr-dict.
  SmallVector<StringRef, 10> omittedAttrs = {
      "moduleNames",     "caseNames", "name",
      "portDirections",  "portNames", "portTypes",
      "portAnnotations", "inner_sym", "nameKind"};
  if (getAnnotations().empty())
    omittedAttrs.push_back("annotations");
  if (getLayers().empty())
    omittedAttrs.push_back("layers");
  p.printOptionalAttrDict((*this)->getAttrs(), omittedAttrs);

  // Print the module name.
  p << ' ';

  auto moduleNames = getModuleNamesAttr();
  auto caseNames = getCaseNamesAttr();

  p.printSymbolName(cast<FlatSymbolRefAttr>(moduleNames[0]).getValue());

  p << " alternatives ";
  p.printSymbolName(
      cast<SymbolRefAttr>(caseNames[0]).getRootReference().getValue());
  p << " { ";
  for (size_t i = 0, n = caseNames.size(); i < n; ++i) {
    if (i != 0)
      p << ", ";

    auto symbol = cast<SymbolRefAttr>(caseNames[i]);
    p.printSymbolName(symbol.getNestedReferences()[0].getValue());
    p << " -> ";
    p.printSymbolName(cast<FlatSymbolRefAttr>(moduleNames[i + 1]).getValue());
  }

  p << " } ";

  // Collect all the result types as TypeAttrs for printing.
  SmallVector<Attribute> portTypes;
  portTypes.reserve(getNumResults());
  llvm::transform(getResultTypes(), std::back_inserter(portTypes),
                  &TypeAttr::get);
  printModulePorts(p, /*block=*/nullptr, getPortDirectionsAttr(),
                   getPortNames().getValue(), portTypes,
                   getPortAnnotations().getValue(), {}, {});
}

ParseResult InstanceChoiceOp::parse(OpAsmParser &parser,
                                    OperationState &result) {
  auto *context = parser.getContext();
  auto &resultAttrs = result.attributes;

  std::string name;
  hw::InnerSymAttr innerSymAttr;
  SmallVector<Attribute> moduleNames;
  SmallVector<Attribute> caseNames;
  SmallVector<OpAsmParser::Argument> entryArgs;
  SmallVector<Direction, 4> portDirections;
  SmallVector<Attribute, 4> portNames;
  SmallVector<Attribute, 4> portTypes;
  SmallVector<Attribute, 4> portAnnotations;
  SmallVector<Attribute, 4> portSyms;
  SmallVector<Attribute, 4> portLocs;
  NameKindEnumAttr nameKind;

  if (parser.parseKeywordOrString(&name))
    return failure();
  if (succeeded(parser.parseOptionalKeyword("sym"))) {
    if (parser.parseCustomAttributeWithFallback(
            innerSymAttr, Type{},
            hw::InnerSymbolTable::getInnerSymbolAttrName(),
            result.attributes)) {
      return failure();
    }
  }
  if (parseNameKind(parser, nameKind) ||
      parser.parseOptionalAttrDict(result.attributes))
    return failure();

  FlatSymbolRefAttr defaultModuleName;
  if (parser.parseAttribute(defaultModuleName))
    return failure();
  moduleNames.push_back(defaultModuleName);

  // alternatives { @opt::@case -> @target, ... }
  {
    FlatSymbolRefAttr optionName;
    if (parser.parseKeyword("alternatives") ||
        parser.parseAttribute(optionName) || parser.parseLBrace())
      return failure();

    FlatSymbolRefAttr moduleName;
    StringAttr caseName;
    while (succeeded(parser.parseOptionalSymbolName(caseName))) {
      if (parser.parseArrow() || parser.parseAttribute(moduleName))
        return failure();
      moduleNames.push_back(moduleName);
      caseNames.push_back(SymbolRefAttr::get(
          optionName.getAttr(), {FlatSymbolRefAttr::get(caseName)}));
      if (failed(parser.parseOptionalComma()))
        break;
    }
    if (parser.parseRBrace())
      return failure();
  }

  if (parseModulePorts(parser, /*hasSSAIdentifiers=*/false,
                       /*supportsSymbols=*/false, entryArgs, portDirections,
                       portNames, portTypes, portAnnotations, portSyms,
                       portLocs))
    return failure();

  // Add the attributes. We let attributes defined in the attr-dict override
  // attributes parsed out of the module signature.
  if (!resultAttrs.get("moduleNames"))
    result.addAttribute("moduleNames", ArrayAttr::get(context, moduleNames));
  if (!resultAttrs.get("caseNames"))
    result.addAttribute("caseNames", ArrayAttr::get(context, caseNames));
  if (!resultAttrs.get("name"))
    result.addAttribute("name", StringAttr::get(context, name));
  result.addAttribute("nameKind", nameKind);
  if (!resultAttrs.get("portDirections"))
    result.addAttribute("portDirections",
                        direction::packAttribute(context, portDirections));
  if (!resultAttrs.get("portNames"))
    result.addAttribute("portNames", ArrayAttr::get(context, portNames));
  if (!resultAttrs.get("portAnnotations"))
    result.addAttribute("portAnnotations",
                        ArrayAttr::get(context, portAnnotations));

  // Annotations, layers, and LowerToBind are omitted in the printed format if
  // they are empty, empty, and false (respectively).
  if (!resultAttrs.get("annotations"))
    resultAttrs.append("annotations", parser.getBuilder().getArrayAttr({}));
  if (!resultAttrs.get("layers"))
    resultAttrs.append("layers", parser.getBuilder().getArrayAttr({}));

  // Add result types.
  result.types.reserve(portTypes.size());
  llvm::transform(
      portTypes, std::back_inserter(result.types),
      [](Attribute typeAttr) { return cast<TypeAttr>(typeAttr).getValue(); });

  return success();
}

void InstanceChoiceOp::getAsmResultNames(OpAsmSetValueNameFn setNameFn) {
  StringRef base = getName().empty() ? "inst" : getName();
  for (auto [result, name] : llvm::zip(getResults(), getPortNames()))
    setNameFn(result, (base + "_" + cast<StringAttr>(name).getValue()).str());
}

LogicalResult InstanceChoiceOp::verify() {
  if (getCaseNamesAttr().empty())
    return emitOpError() << "must have at least one case";
  if (getModuleNamesAttr().size() != getCaseNamesAttr().size() + 1)
    return emitOpError() << "number of referenced modules does not match the "
                            "number of options";

  // The modules may only be instantiated under their required layers (which
  // are the same for all modules).
  auto ambientLayers = getAmbientLayersAt(getOperation());
  SmallVector<SymbolRefAttr> missingLayers;
  for (auto layer : getLayersAttr().getAsRange<SymbolRefAttr>())
    if (!isLayerCompatibleWith(layer, ambientLayers))
      missingLayers.push_back(layer);

  if (missingLayers.empty())
    return success();

  auto diag =
      emitOpError("ambient layers are insufficient to instantiate module");
  auto &note = diag.attachNote();
  note << "missing layer requirements: ";
  interleaveComma(missingLayers, note);
  return failure();
}

LogicalResult
InstanceChoiceOp::verifySymbolUses(SymbolTableCollection &symbolTable) {
  auto caseNames = getCaseNamesAttr();
  for (auto moduleName : getModuleNamesAttr()) {
    if (failed(instance_like_impl::verifyReferencedModule(
            *this, symbolTable, cast<FlatSymbolRefAttr>(moduleName))))
      return failure();
  }

  auto root = cast<SymbolRefAttr>(caseNames[0]).getRootReference();
  for (size_t i = 0, n = caseNames.size(); i < n; ++i) {
    auto ref = cast<SymbolRefAttr>(caseNames[i]);
    auto refRoot = ref.getRootReference();
    if (ref.getRootReference() != root)
      return emitOpError() << "case " << ref
                           << " is not in the same option group as "
                           << caseNames[0];

    if (!symbolTable.lookupNearestSymbolFrom<OptionOp>(*this, refRoot))
      return emitOpError() << "option " << refRoot << " does not exist";

    if (!symbolTable.lookupNearestSymbolFrom<OptionCaseOp>(*this, ref))
      return emitOpError() << "option " << refRoot
                           << " does not contain option case " << ref;
  }

  return success();
}

FlatSymbolRefAttr
InstanceChoiceOp::getTargetOrDefaultAttr(OptionCaseOp option) {
  auto caseNames = getCaseNamesAttr();
  for (size_t i = 0, n = caseNames.size(); i < n; ++i) {
    StringAttr caseSym = cast<SymbolRefAttr>(caseNames[i]).getLeafReference();
    if (caseSym == option.getSymName())
      return cast<FlatSymbolRefAttr>(getModuleNamesAttr()[i + 1]);
  }
  return getDefaultTargetAttr();
}

SmallVector<std::pair<SymbolRefAttr, FlatSymbolRefAttr>, 1>
InstanceChoiceOp::getTargetChoices() {
  auto caseNames = getCaseNamesAttr();
  auto moduleNames = getModuleNamesAttr();
  SmallVector<std::pair<SymbolRefAttr, FlatSymbolRefAttr>, 1> choices;
  for (size_t i = 0; i < caseNames.size(); ++i) {
    choices.emplace_back(cast<SymbolRefAttr>(caseNames[i]),
                         cast<FlatSymbolRefAttr>(moduleNames[i + 1]));
  }

  return choices;
}

//===----------------------------------------------------------------------===//
// MemOp
//===----------------------------------------------------------------------===//

void MemOp::build(OpBuilder &builder, OperationState &result,
                  TypeRange resultTypes, uint32_t readLatency,
                  uint32_t writeLatency, uint64_t depth, RUWAttr ruw,
                  ArrayRef<Attribute> portNames, StringRef name,
                  NameKindEnum nameKind, ArrayRef<Attribute> annotations,
                  ArrayRef<Attribute> portAnnotations,
                  hw::InnerSymAttr innerSym) {
  result.addAttribute(
      "readLatency",
      builder.getIntegerAttr(builder.getIntegerType(32), readLatency));
  result.addAttribute(
      "writeLatency",
      builder.getIntegerAttr(builder.getIntegerType(32), writeLatency));
  result.addAttribute(
      "depth", builder.getIntegerAttr(builder.getIntegerType(64), depth));
  result.addAttribute("ruw", ::RUWAttrAttr::get(builder.getContext(), ruw));
  result.addAttribute("portNames", builder.getArrayAttr(portNames));
  result.addAttribute("name", builder.getStringAttr(name));
  result.addAttribute("nameKind",
                      NameKindEnumAttr::get(builder.getContext(), nameKind));
  result.addAttribute("annotations", builder.getArrayAttr(annotations));
  if (innerSym)
    result.addAttribute("inner_sym", innerSym);
  result.addTypes(resultTypes);

  if (portAnnotations.empty()) {
    SmallVector<Attribute, 16> portAnnotationsVec(resultTypes.size(),
                                                  builder.getArrayAttr({}));
    result.addAttribute("portAnnotations",
                        builder.getArrayAttr(portAnnotationsVec));
  } else {
    assert(portAnnotations.size() == resultTypes.size());
    result.addAttribute("portAnnotations",
                        builder.getArrayAttr(portAnnotations));
  }
}

void MemOp::build(OpBuilder &builder, OperationState &result,
                  TypeRange resultTypes, uint32_t readLatency,
                  uint32_t writeLatency, uint64_t depth, RUWAttr ruw,
                  ArrayRef<Attribute> portNames, StringRef name,
                  NameKindEnum nameKind, ArrayRef<Attribute> annotations,
                  ArrayRef<Attribute> portAnnotations, StringAttr innerSym) {
  build(builder, result, resultTypes, readLatency, writeLatency, depth, ruw,
        portNames, name, nameKind, annotations, portAnnotations,
        innerSym ? hw::InnerSymAttr::get(innerSym) : hw::InnerSymAttr());
}

ArrayAttr MemOp::getPortAnnotation(unsigned portIdx) {
  assert(portIdx < getNumResults() &&
         "index should be smaller than result number");
  return cast<ArrayAttr>(getPortAnnotations()[portIdx]);
}

void MemOp::setAllPortAnnotations(ArrayRef<Attribute> annotations) {
  assert(annotations.size() == getNumResults() &&
         "number of annotations is not equal to result number");
  (*this)->setAttr("portAnnotations",
                   ArrayAttr::get(getContext(), annotations));
}

// Get the number of read, write and read-write ports.
void MemOp::getNumPorts(size_t &numReadPorts, size_t &numWritePorts,
                        size_t &numReadWritePorts, size_t &numDbgsPorts) {
  numReadPorts = 0;
  numWritePorts = 0;
  numReadWritePorts = 0;
  numDbgsPorts = 0;
  for (size_t i = 0, e = getNumResults(); i != e; ++i) {
    auto portKind = getPortKind(i);
    if (portKind == MemOp::PortKind::Debug)
      ++numDbgsPorts;
    else if (portKind == MemOp::PortKind::Read)
      ++numReadPorts;
    else if (portKind == MemOp::PortKind::Write) {
      ++numWritePorts;
    } else
      ++numReadWritePorts;
  }
}

/// Verify the correctness of a MemOp.
LogicalResult MemOp::verify() {

  // Store the port names as we find them. This lets us check quickly
  // for uniqueneess.
  llvm::SmallDenseSet<Attribute, 8> portNamesSet;

  // Store the previous data type. This lets us check that the data
  // type is consistent across all ports.
  FIRRTLType oldDataType;

  for (size_t i = 0, e = getNumResults(); i != e; ++i) {
    auto portName = getPortName(i);

    // Get a bundle type representing this port, stripping an outer
    // flip if it exists.  If this is not a bundle<> or
    // flip<bundle<>>, then this is an error.
    BundleType portBundleType =
        type_dyn_cast<BundleType>(getResult(i).getType());

    // Require that all port names are unique.
    if (!portNamesSet.insert(portName).second) {
      emitOpError() << "has non-unique port name " << portName;
      return failure();
    }

    // Determine the kind of the memory.  If the kind cannot be
    // determined, then it's indicative of the wrong number of fields
    // in the type (but we don't know any more just yet).

    auto elt = getPortNamed(portName);
    if (!elt) {
      emitOpError() << "could not get port with name " << portName;
      return failure();
    }
    auto firrtlType = type_cast<FIRRTLType>(elt.getType());
    MemOp::PortKind portKind = getMemPortKindFromType(firrtlType);

    if (portKind == MemOp::PortKind::Debug &&
        !type_isa<RefType>(getResult(i).getType()))
      return emitOpError() << "has an invalid type on port " << portName
                           << " (expected Read/Write/ReadWrite/Debug)";
    if (type_isa<RefType>(firrtlType) && e == 1)
      return emitOpError()
             << "cannot have only one port of debug type. Debug port can only "
                "exist alongside other read/write/read-write port";

    // Safely search for the "data" field, erroring if it can't be
    // found.
    FIRRTLBaseType dataType;
    if (portKind == MemOp::PortKind::Debug) {
      auto resType = type_cast<RefType>(getResult(i).getType());
      if (!(resType && type_isa<FVectorType>(resType.getType())))
        return emitOpError() << "debug ports must be a RefType of FVectorType";
      dataType = type_cast<FVectorType>(resType.getType()).getElementType();
    } else {
      auto dataTypeOption = portBundleType.getElement("data");
      if (!dataTypeOption && portKind == MemOp::PortKind::ReadWrite)
        dataTypeOption = portBundleType.getElement("wdata");
      if (!dataTypeOption) {
        emitOpError() << "has no data field on port " << portName
                      << " (expected to see \"data\" for a read or write "
                         "port or \"rdata\" for a read/write port)";
        return failure();
      }
      dataType = dataTypeOption->type;
      // Read data is expected to ba a flip.
      if (portKind == MemOp::PortKind::Read) {
        // FIXME error on missing bundle flip
      }
    }

    // Error if the data type isn't passive.
    if (!dataType.isPassive()) {
      emitOpError() << "has non-passive data type on port " << portName
                    << " (memory types must be passive)";
      return failure();
    }

    // Error if the data type contains analog types.
    if (dataType.containsAnalog()) {
      emitOpError() << "has a data type that contains an analog type on port "
                    << portName
                    << " (memory types cannot contain analog types)";
      return failure();
    }

    // Check that the port type matches the kind that we determined
    // for this port.  This catches situations of extraneous port
    // fields beind included or the fields being named incorrectly.
    FIRRTLType expectedType =
        getTypeForPort(getDepth(), dataType, portKind,
                       dataType.isGround() ? getMaskBits() : 0);
    // Compute the original port type as portBundleType may have
    // stripped outer flip information.
    auto originalType = getResult(i).getType();
    if (originalType != expectedType) {
      StringRef portKindName;
      switch (portKind) {
      case MemOp::PortKind::Read:
        portKindName = "read";
        break;
      case MemOp::PortKind::Write:
        portKindName = "write";
        break;
      case MemOp::PortKind::ReadWrite:
        portKindName = "readwrite";
        break;
      case MemOp::PortKind::Debug:
        portKindName = "dbg";
        break;
      }
      emitOpError() << "has an invalid type for port " << portName
                    << " of determined kind \"" << portKindName
                    << "\" (expected " << expectedType << ", but got "
                    << originalType << ")";
      return failure();
    }

    // Error if the type of the current port was not the same as the
    // last port, but skip checking the first port.
    if (oldDataType && oldDataType != dataType) {
      emitOpError() << "port " << getPortName(i)
                    << " has a different type than port " << getPortName(i - 1)
                    << " (expected " << oldDataType << ", but got " << dataType
                    << ")";
      return failure();
    }

    oldDataType = dataType;
  }

  auto maskWidth = getMaskBits();

  auto dataWidth = getDataType().getBitWidthOrSentinel();
  if (dataWidth > 0 && maskWidth > (size_t)dataWidth)
    return emitOpError("the mask width cannot be greater than "
                       "data width");

  if (getPortAnnotations().size() != getNumResults())
    return emitOpError("the number of result annotations should be "
                       "equal to the number of results");

  return success();
}

static size_t getAddressWidth(size_t depth) {
  return std::max(1U, llvm::Log2_64_Ceil(depth));
}

size_t MemOp::getAddrBits() { return getAddressWidth(getDepth()); }

FIRRTLType MemOp::getTypeForPort(uint64_t depth, FIRRTLBaseType dataType,
                                 PortKind portKind, size_t maskBits) {

  auto *context = dataType.getContext();
  if (portKind == PortKind::Debug)
    return RefType::get(FVectorType::get(dataType, depth));
  FIRRTLBaseType maskType;
  // maskBits not specified (==0), then get the mask type from the dataType.
  if (maskBits == 0)
    maskType = dataType.getMaskType();
  else
    maskType = UIntType::get(context, maskBits);

  auto getId = [&](StringRef name) -> StringAttr {
    return StringAttr::get(context, name);
  };

  SmallVector<BundleType::BundleElement, 7> portFields;

  auto addressType = UIntType::get(context, getAddressWidth(depth));

  portFields.push_back({getId("addr"), false, addressType});
  portFields.push_back({getId("en"), false, UIntType::get(context, 1)});
  portFields.push_back({getId("clk"), false, ClockType::get(context)});

  switch (portKind) {
  case PortKind::Read:
    portFields.push_back({getId("data"), true, dataType});
    break;

  case PortKind::Write:
    portFields.push_back({getId("data"), false, dataType});
    portFields.push_back({getId("mask"), false, maskType});
    break;

  case PortKind::ReadWrite:
    portFields.push_back({getId("rdata"), true, dataType});
    portFields.push_back({getId("wmode"), false, UIntType::get(context, 1)});
    portFields.push_back({getId("wdata"), false, dataType});
    portFields.push_back({getId("wmask"), false, maskType});
    break;
  default:
    llvm::report_fatal_error("memory port kind not handled");
    break;
  }

  return BundleType::get(context, portFields);
}

/// Return the name and kind of ports supported by this memory.
SmallVector<MemOp::NamedPort> MemOp::getPorts() {
  SmallVector<MemOp::NamedPort> result;
  // Each entry in the bundle is a port.
  for (size_t i = 0, e = getNumResults(); i != e; ++i) {
    // Each port is a bundle.
    auto portType = type_cast<FIRRTLType>(getResult(i).getType());
    result.push_back({getPortName(i), getMemPortKindFromType(portType)});
  }
  return result;
}

/// Return the kind of the specified port.
MemOp::PortKind MemOp::getPortKind(StringRef portName) {
  return getMemPortKindFromType(
      type_cast<FIRRTLType>(getPortNamed(portName).getType()));
}

/// Return the kind of the specified port number.
MemOp::PortKind MemOp::getPortKind(size_t resultNo) {
  return getMemPortKindFromType(
      type_cast<FIRRTLType>(getResult(resultNo).getType()));
}

/// Return the number of bits in the mask for the memory.
size_t MemOp::getMaskBits() {

  for (auto res : getResults()) {
    if (type_isa<RefType>(res.getType()))
      continue;
    auto firstPortType = type_cast<FIRRTLBaseType>(res.getType());
    if (getMemPortKindFromType(firstPortType) == PortKind::Read ||
        getMemPortKindFromType(firstPortType) == PortKind::Debug)
      continue;

    FIRRTLBaseType mType;
    for (auto t : type_cast<BundleType>(firstPortType.getPassiveType())) {
      if (t.name.getValue().contains("mask"))
        mType = t.type;
    }
    if (type_isa<UIntType>(mType))
      return mType.getBitWidthOrSentinel();
  }
  // Mask of zero bits means, either there are no write/readwrite ports or the
  // mask is of aggregate type.
  return 0;
}

/// Return the data-type field of the memory, the type of each element.
FIRRTLBaseType MemOp::getDataType() {
  assert(getNumResults() != 0 && "Mems with no read/write ports are illegal");

  if (auto refType = type_dyn_cast<RefType>(getResult(0).getType()))
    return type_cast<FVectorType>(refType.getType()).getElementType();
  auto firstPortType = type_cast<FIRRTLBaseType>(getResult(0).getType());

  StringRef dataFieldName = "data";
  if (getMemPortKindFromType(firstPortType) == PortKind::ReadWrite)
    dataFieldName = "rdata";

  return type_cast<BundleType>(firstPortType.getPassiveType())
      .getElementType(dataFieldName);
}

StringAttr MemOp::getPortName(size_t resultNo) {
  return cast<StringAttr>(getPortNames()[resultNo]);
}

FIRRTLBaseType MemOp::getPortType(size_t resultNo) {
  return type_cast<FIRRTLBaseType>(getResults()[resultNo].getType());
}

Value MemOp::getPortNamed(StringAttr name) {
  auto namesArray = getPortNames();
  for (size_t i = 0, e = namesArray.size(); i != e; ++i) {
    if (namesArray[i] == name) {
      assert(i < getNumResults() && " names array out of sync with results");
      return getResult(i);
    }
  }
  return Value();
}

// Extract all the relevant attributes from the MemOp and return the FirMemory.
FirMemory MemOp::getSummary() {
  auto op = *this;
  size_t numReadPorts = 0;
  size_t numWritePorts = 0;
  size_t numReadWritePorts = 0;
  llvm::SmallDenseMap<Value, unsigned> clockToLeader;
  SmallVector<int32_t> writeClockIDs;

  for (size_t i = 0, e = op.getNumResults(); i != e; ++i) {
    auto portKind = op.getPortKind(i);
    if (portKind == MemOp::PortKind::Read)
      ++numReadPorts;
    else if (portKind == MemOp::PortKind::Write) {
      for (auto *a : op.getResult(i).getUsers()) {
        auto subfield = dyn_cast<SubfieldOp>(a);
        if (!subfield || subfield.getFieldIndex() != 2)
          continue;
        auto clockPort = a->getResult(0);
        for (auto *b : clockPort.getUsers()) {
          if (auto connect = dyn_cast<FConnectLike>(b)) {
            if (connect.getDest() == clockPort) {
              auto result =
                  clockToLeader.insert({circt::firrtl::getModuleScopedDriver(
                                            connect.getSrc(), true, true, true),
                                        numWritePorts});
              if (result.second) {
                writeClockIDs.push_back(numWritePorts);
              } else {
                writeClockIDs.push_back(result.first->second);
              }
            }
          }
        }
        break;
      }
      ++numWritePorts;
    } else
      ++numReadWritePorts;
  }

  size_t width = 0;
  if (auto widthV = getBitWidth(op.getDataType()))
    width = *widthV;
  else
    op.emitError("'firrtl.mem' should have simple type and known width");
  MemoryInitAttr init = op->getAttrOfType<MemoryInitAttr>("init");
  StringAttr modName;
  if (op->hasAttr("modName"))
    modName = op->getAttrOfType<StringAttr>("modName");
  else {
    SmallString<8> clocks;
    for (auto a : writeClockIDs)
      clocks.append(Twine((char)(a + 'a')).str());
    SmallString<32> initStr;
    // If there is a file initialization, then come up with a decent
    // representation for this.  Use the filename, but only characters
    // [a-zA-Z0-9] and the bool/hex and inline booleans.
    if (init) {
      for (auto c : init.getFilename().getValue())
        if ((c >= 'a' && c <= 'z') || (c >= 'A' && c <= 'Z') ||
            (c >= '0' && c <= '9'))
          initStr.push_back(c);
      initStr.push_back('_');
      initStr.push_back(init.getIsBinary() ? 't' : 'f');
      initStr.push_back('_');
      initStr.push_back(init.getIsInline() ? 't' : 'f');
    }
    modName = StringAttr::get(
        op->getContext(),
        llvm::formatv(
            "{0}FIRRTLMem_{1}_{2}_{3}_{4}_{5}_{6}_{7}_{8}_{9}_{10}{11}{12}",
            op.getPrefix().value_or(""), numReadPorts, numWritePorts,
            numReadWritePorts, (size_t)width, op.getDepth(),
            op.getReadLatency(), op.getWriteLatency(), op.getMaskBits(),
            (unsigned)op.getRuw(), (unsigned)seq::WUW::PortOrder,
            clocks.empty() ? "" : "_" + clocks, init ? initStr.str() : ""));
  }
  return {numReadPorts,
          numWritePorts,
          numReadWritePorts,
          (size_t)width,
          op.getDepth(),
          op.getReadLatency(),
          op.getWriteLatency(),
          op.getMaskBits(),
          *seq::symbolizeRUW(unsigned(op.getRuw())),
          seq::WUW::PortOrder,
          writeClockIDs,
          modName,
          op.getMaskBits() > 1,
          init,
          op.getPrefixAttr(),
          op.getLoc()};
}

void MemOp::getAsmResultNames(OpAsmSetValueNameFn setNameFn) {
  StringRef base = getName();
  if (base.empty())
    base = "mem";

  for (size_t i = 0, e = (*this)->getNumResults(); i != e; ++i) {
    setNameFn(getResult(i), (base + "_" + getPortNameStr(i)).str());
  }
}

std::optional<size_t> MemOp::getTargetResultIndex() {
  // Inner symbols on memory operations target the op not any result.
  return std::nullopt;
}

// Construct name of the module which will be used for the memory definition.
StringAttr FirMemory::getFirMemoryName() const { return modName; }

/// Helper for naming forceable declarations (and their optional ref result).
static void forceableAsmResultNames(Forceable op, StringRef name,
                                    OpAsmSetValueNameFn setNameFn) {
  if (name.empty())
    return;
  setNameFn(op.getDataRaw(), name);
  if (op.isForceable())
    setNameFn(op.getDataRef(), (name + "_ref").str());
}

void NodeOp::getAsmResultNames(OpAsmSetValueNameFn setNameFn) {
  return forceableAsmResultNames(*this, getName(), setNameFn);
}

LogicalResult NodeOp::inferReturnTypes(
    mlir::MLIRContext *context, std::optional<mlir::Location> location,
    ::mlir::ValueRange operands, ::mlir::DictionaryAttr attributes,
    ::mlir::OpaqueProperties properties, ::mlir::RegionRange regions,
    ::llvm::SmallVectorImpl<::mlir::Type> &inferredReturnTypes) {
  if (operands.empty())
    return failure();
  inferredReturnTypes.push_back(operands[0].getType());
  for (auto &attr : attributes)
    if (attr.getName() == Forceable::getForceableAttrName()) {
      auto forceableType =
          firrtl::detail::getForceableResultType(true, operands[0].getType());
      if (!forceableType) {
        if (location)
          ::mlir::emitError(*location, "cannot force a node of type ")
              << operands[0].getType();
        return failure();
      }
      inferredReturnTypes.push_back(forceableType);
    }
  return success();
}

std::optional<size_t> NodeOp::getTargetResultIndex() { return 0; }

void RegOp::getAsmResultNames(OpAsmSetValueNameFn setNameFn) {
  return forceableAsmResultNames(*this, getName(), setNameFn);
}

void StrictRegOp::getAsmResultNames(OpAsmSetValueNameFn setNameFn) {
  setNameFn(getWrite(), (getName() + "_write").str());
  return forceableAsmResultNames(*this, getName(), setNameFn);
}

std::optional<size_t> RegOp::getTargetResultIndex() { return 0; }

std::optional<size_t> StrictRegOp::getTargetResultIndex() { return 0; }

LogicalResult RegResetOp::verify() {
  auto reset = getResetValue();

  FIRRTLBaseType resetType = reset.getType();
  FIRRTLBaseType regType = getResult().getType();

  // The type of the initialiser must be equivalent to the register type.
  if (!areTypesEquivalent(regType, resetType))
    return emitError("type mismatch between register ")
           << regType << " and reset value " << resetType;

  return success();
}

std::optional<size_t> RegResetOp::getTargetResultIndex() { return 0; }

void RegResetOp::getAsmResultNames(OpAsmSetValueNameFn setNameFn) {
  return forceableAsmResultNames(*this, getName(), setNameFn);
}

void WireOp::getAsmResultNames(OpAsmSetValueNameFn setNameFn) {
  return forceableAsmResultNames(*this, getName(), setNameFn);
}

void StrictWireOp::getAsmResultNames(OpAsmSetValueNameFn setNameFn) {
  setNameFn(getWrite(), (getName() + "_write").str());
  return forceableAsmResultNames(*this, getName(), setNameFn);
}

std::optional<size_t> WireOp::getTargetResultIndex() { return 0; }

std::optional<size_t> StrictWireOp::getTargetResultIndex() { return 0; }

LogicalResult WireOp::verifySymbolUses(SymbolTableCollection &symbolTable) {
  auto refType = type_dyn_cast<RefType>(getType(0));
  if (!refType)
    return success();

  return verifyProbeType(
      refType, getLoc(), getOperation()->getParentOfType<CircuitOp>(),
      symbolTable, Twine("'") + getOperationName() + "' op is");
}

LogicalResult
StrictWireOp::verifySymbolUses(SymbolTableCollection &symbolTable) {
  auto refType = type_dyn_cast<RefType>(getType(0));
  if (!refType)
    return success();

  return verifyProbeType(
      refType, getLoc(), getOperation()->getParentOfType<CircuitOp>(),
      symbolTable, Twine("'") + getOperationName() + "' op is");
}

Value StrictWireOp::getResult() { return getRead(); }

Value StrictRegOp::getResult() { return getRead(); }

void ObjectOp::build(OpBuilder &builder, OperationState &state, ClassLike klass,
                     StringRef name) {
  build(builder, state, klass.getInstanceType(),
        StringAttr::get(builder.getContext(), name));
}

LogicalResult ObjectOp::verify() { return success(); }

LogicalResult ObjectOp::verifySymbolUses(SymbolTableCollection &symbolTable) {
  auto circuitOp = getOperation()->getParentOfType<CircuitOp>();
  auto classType = getType();
  auto className = classType.getNameAttr();

  // verify that the class exists.
  auto classOp = dyn_cast_or_null<ClassLike>(
      symbolTable.lookupSymbolIn(circuitOp, className));
  if (!classOp)
    return emitOpError() << "references unknown class " << className;

  // verify that the result type agrees with the class definition.
  if (failed(classOp.verifyType(classType, [&]() { return emitOpError(); })))
    return failure();

  return success();
}

StringAttr ObjectOp::getClassNameAttr() {
  return getType().getNameAttr().getAttr();
}

StringRef ObjectOp::getClassName() { return getType().getName(); }

ClassLike ObjectOp::getReferencedClass(const SymbolTable &symbolTable) {
  auto symRef = getType().getNameAttr();
  return symbolTable.lookup<ClassLike>(symRef.getLeafReference());
}

Operation *ObjectOp::getReferencedOperation(const SymbolTable &symtbl) {
  return getReferencedClass(symtbl);
}

StringRef ObjectOp::getInstanceName() { return getName(); }

StringAttr ObjectOp::getInstanceNameAttr() { return getNameAttr(); }

StringRef ObjectOp::getReferencedModuleName() { return getClassName(); }

StringAttr ObjectOp::getReferencedModuleNameAttr() {
  return getClassNameAttr();
}

void ObjectOp::getAsmResultNames(OpAsmSetValueNameFn setNameFn) {
  setNameFn(getResult(), getName());
}

//===----------------------------------------------------------------------===//
// Statements
//===----------------------------------------------------------------------===//

LogicalResult AttachOp::verify() {
  // All known widths must match.
  std::optional<int32_t> commonWidth;
  for (auto operand : getOperands()) {
    auto thisWidth = type_cast<AnalogType>(operand.getType()).getWidth();
    if (!thisWidth)
      continue;
    if (!commonWidth) {
      commonWidth = thisWidth;
      continue;
    }
    if (commonWidth != thisWidth)
      return emitOpError("is inavlid as not all known operand widths match");
  }
  return success();
}

/// Check if the source and sink are of appropriate flow.
static LogicalResult checkConnectFlow(Operation *connect) {
  Value dst = connect->getOperand(0);
  Value src = connect->getOperand(1);

  // TODO: Relax this to allow reads from output ports,
  // instance/memory input ports.
  auto srcFlow = foldFlow(src);
  if (!isValidSrc(srcFlow)) {
    // A sink that is a port output or instance input used as a source is okay.
    auto kind = getDeclarationKind(src);
    if (kind != DeclKind::Port && kind != DeclKind::Instance) {
      auto srcRef = getFieldRefFromValue(src, /*lookThroughCasts=*/true);
      auto [srcName, rootKnown] = getFieldName(srcRef);
      auto diag = emitError(connect->getLoc());
      diag << "connect has invalid flow: the source expression ";
      if (rootKnown)
        diag << "\"" << srcName << "\" ";
      diag << "has " << toString(srcFlow) << ", expected source or duplex flow";
      return diag.attachNote(srcRef.getLoc()) << "the source was defined here";
    }
  }

  auto dstFlow = foldFlow(dst);
  if (!isValidDst(dstFlow)) {
    auto dstRef = getFieldRefFromValue(dst, /*lookThroughCasts=*/true);
    auto [dstName, rootKnown] = getFieldName(dstRef);
    auto diag = emitError(connect->getLoc());
    diag << "connect has invalid flow: the destination expression ";
    if (rootKnown)
      diag << "\"" << dstName << "\" ";
    diag << "has " << toString(dstFlow) << ", expected sink or duplex flow";
    return diag.attachNote(dstRef.getLoc())
           << "the destination was defined here";
  }
  return success();
}

// NOLINTBEGIN(misc-no-recursion)
/// Checks if the type has any 'const' leaf elements . If `isFlip` is `true`,
/// the `const` leaf is not considered to be driven.
static bool isConstFieldDriven(FIRRTLBaseType type, bool isFlip = false,
                               bool outerTypeIsConst = false) {
  auto typeIsConst = outerTypeIsConst || type.isConst();

  if (typeIsConst && type.isPassive())
    return !isFlip;

  if (auto bundleType = type_dyn_cast<BundleType>(type))
    return llvm::any_of(bundleType.getElements(), [&](auto &element) {
      return isConstFieldDriven(element.type, isFlip ^ element.isFlip,
                                typeIsConst);
    });

  if (auto vectorType = type_dyn_cast<FVectorType>(type))
    return isConstFieldDriven(vectorType.getElementType(), isFlip, typeIsConst);

  if (typeIsConst)
    return !isFlip;
  return false;
}
// NOLINTEND(misc-no-recursion)

/// Checks that connections to 'const' destinations are not dependent on
/// non-'const' conditions in when blocks.
static LogicalResult checkConnectConditionality(FConnectLike connect) {
  auto dest = connect.getDest();
  auto destType = type_dyn_cast<FIRRTLBaseType>(dest.getType());
  auto src = connect.getSrc();
  auto srcType = type_dyn_cast<FIRRTLBaseType>(src.getType());
  if (!destType || !srcType)
    return success();

  auto destRefinedType = destType;
  auto srcRefinedType = srcType;

  /// Looks up the value's defining op until the defining op is null or a
  /// declaration of the value. If a SubAccessOp is encountered with a 'const'
  /// input, `originalFieldType` is made 'const'.
  auto findFieldDeclarationRefiningFieldType =
      [](Value value, FIRRTLBaseType &originalFieldType) -> Value {
    while (auto *definingOp = value.getDefiningOp()) {
      bool shouldContinue = true;
      TypeSwitch<Operation *>(definingOp)
          .Case<SubfieldOp, SubindexOp>([&](auto op) { value = op.getInput(); })
          .Case<SubaccessOp>([&](SubaccessOp op) {
            if (op.getInput()
                    .getType()
                    .base()
                    .getElementTypePreservingConst()
                    .isConst())
              originalFieldType = originalFieldType.getConstType(true);
            value = op.getInput();
          })
          .Default([&](Operation *) { shouldContinue = false; });
      if (!shouldContinue)
        break;
    }
    return value;
  };

  auto destDeclaration =
      findFieldDeclarationRefiningFieldType(dest, destRefinedType);
  auto srcDeclaration =
      findFieldDeclarationRefiningFieldType(src, srcRefinedType);

  auto checkConstConditionality = [&](Value value, FIRRTLBaseType type,
                                      Value declaration) -> LogicalResult {
    auto *declarationBlock = declaration.getParentBlock();
    auto *block = connect->getBlock();
    while (block && block != declarationBlock) {
      auto *parentOp = block->getParentOp();

      if (auto whenOp = dyn_cast<WhenOp>(parentOp);
          whenOp && !whenOp.getCondition().getType().isConst()) {
        if (type.isConst())
          return connect.emitOpError()
                 << "assignment to 'const' type " << type
                 << " is dependent on a non-'const' condition";
        return connect->emitOpError()
               << "assignment to nested 'const' member of type " << type
               << " is dependent on a non-'const' condition";
      }

      block = parentOp->getBlock();
    }
    return success();
  };

  auto emitSubaccessError = [&] {
    return connect.emitError(
        "assignment to non-'const' subaccess of 'const' type is disallowed");
  };

  // Check destination if it contains 'const' leaves
  if (destRefinedType.containsConst() && isConstFieldDriven(destRefinedType)) {
    // Disallow assignment to non-'const' subaccesses of 'const' types
    if (destType != destRefinedType)
      return emitSubaccessError();

    if (failed(checkConstConditionality(dest, destType, destDeclaration)))
      return failure();
  }

  // Check source if it contains 'const' 'flip' leaves
  if (srcRefinedType.containsConst() &&
      isConstFieldDriven(srcRefinedType, /*isFlip=*/true)) {
    // Disallow assignment to non-'const' subaccesses of 'const' types
    if (srcType != srcRefinedType)
      return emitSubaccessError();
    if (failed(checkConstConditionality(src, srcType, srcDeclaration)))
      return failure();
  }

  return success();
}

LogicalResult ConnectOp::verify() {
  auto dstType = getDest().getType();
  auto srcType = getSrc().getType();
  auto dstBaseType = type_dyn_cast<FIRRTLBaseType>(dstType);
  auto srcBaseType = type_dyn_cast<FIRRTLBaseType>(srcType);
  if (!dstBaseType || !srcBaseType) {
    if (dstType != srcType)
      return emitError("may not connect different non-base types");
  } else {
    // Analog types cannot be connected and must be attached.
    if (dstBaseType.containsAnalog() || srcBaseType.containsAnalog())
      return emitError("analog types may not be connected");

    // Destination and source types must be equivalent.
    if (!areTypesEquivalent(dstBaseType, srcBaseType))
      return emitError("type mismatch between destination ")
             << dstBaseType << " and source " << srcBaseType;

    // Truncation is banned in a connection: destination bit width must be
    // greater than or equal to source bit width.
    if (!isTypeLarger(dstBaseType, srcBaseType))
      return emitError("destination ")
             << dstBaseType << " is not as wide as the source " << srcBaseType;
  }

  // Check that the flows make sense.
  if (failed(checkConnectFlow(*this)))
    return failure();

  if (failed(checkConnectConditionality(*this)))
    return failure();

  return success();
}

LogicalResult MatchingConnectOp::verify() {
  if (auto type = type_dyn_cast<FIRRTLType>(getDest().getType())) {
    auto baseType = type_cast<FIRRTLBaseType>(type);

    // Analog types cannot be connected and must be attached.
    if (baseType && baseType.containsAnalog())
      return emitError("analog types may not be connected");

    // The anonymous types of operands must be equivalent.
    assert(areAnonymousTypesEquivalent(cast<FIRRTLBaseType>(getSrc().getType()),
                                       baseType) &&
           "`SameAnonTypeOperands` trait should have already rejected "
           "structurally non-equivalent types");
  }

  // Check that the flows make sense.
  if (failed(checkConnectFlow(*this)))
    return failure();

  if (failed(checkConnectConditionality(*this)))
    return failure();

  return success();
}

LogicalResult RefDefineOp::verify() {
  // Check that the flows make sense.
  if (failed(checkConnectFlow(*this)))
    return failure();

  // For now, refs can't be in bundles so this is sufficient.
  // In the future need to ensure no other define's to same "fieldSource".
  // (When aggregates can have references, we can define a reference within,
  // but this must be unique.  Checking this here may be expensive,
  // consider adding something to FModuleLike's to check it there instead)
  for (auto *user : getDest().getUsers()) {
    if (auto conn = dyn_cast<FConnectLike>(user);
        conn && conn.getDest() == getDest() && conn != *this)
      return emitError("destination reference cannot be reused by multiple "
                       "operations, it can only capture a unique dataflow");
  }

  // Check "static" source/dest
  if (auto *op = getDest().getDefiningOp()) {
    // TODO: Make ref.sub only source flow?
    if (isa<RefSubOp>(op))
      return emitError(
          "destination reference cannot be a sub-element of a reference");
    if (isa<RefCastOp>(op)) // Source flow, check anyway for now.
      return emitError(
          "destination reference cannot be a cast of another reference");
  }

  // This define is only enabled when its ambient layers are active. Check
  // that whenever the destination's layer requirements are met, that this
  // op is enabled.
  auto ambientLayers = getAmbientLayersAt(getOperation());
  auto dstLayers = getLayersFor(getDest());
  SmallVector<SymbolRefAttr> missingLayers;
  if (!isLayerSetCompatibleWith(ambientLayers, dstLayers, missingLayers)) {
    auto diag = emitOpError("has more layer requirements than destination");
    auto &note = diag.attachNote();
    note << "additional layers required: ";
    interleaveComma(missingLayers, note);
    return failure();
  }

  return success();
}

LogicalResult PropAssignOp::verify() {
  // Check that the flows make sense.
  if (failed(checkConnectFlow(*this)))
    return failure();

  // Verify that there is a single value driving the destination.
  for (auto *user : getDest().getUsers()) {
    if (auto conn = dyn_cast<FConnectLike>(user);
        conn && conn.getDest() == getDest() && conn != *this)
      return emitError("destination property cannot be reused by multiple "
                       "operations, it can only capture a unique dataflow");
  }

  return success();
}

void WhenOp::createElseRegion() {
  assert(!hasElseRegion() && "already has an else region");
  getElseRegion().push_back(new Block());
}

void WhenOp::build(OpBuilder &builder, OperationState &result, Value condition,
                   bool withElseRegion, std::function<void()> thenCtor,
                   std::function<void()> elseCtor) {
  OpBuilder::InsertionGuard guard(builder);
  result.addOperands(condition);

  // Create "then" region.
  builder.createBlock(result.addRegion());
  if (thenCtor)
    thenCtor();

  // Create "else" region.
  Region *elseRegion = result.addRegion();
  if (withElseRegion) {
    builder.createBlock(elseRegion);
    if (elseCtor)
      elseCtor();
  }
}

//===----------------------------------------------------------------------===//
// MatchOp
//===----------------------------------------------------------------------===//

LogicalResult MatchOp::verify() {
  FEnumType type = getInput().getType();

  // Make sure that the number of tags matches the number of regions.
  auto numCases = getTags().size();
  auto numRegions = getNumRegions();
  if (numRegions != numCases)
    return emitOpError("expected ")
           << numRegions << " tags but got " << numCases;

  auto numTags = type.getNumElements();

  SmallDenseSet<int64_t> seen;
  for (const auto &[tag, region] : llvm::zip(getTags(), getRegions())) {
    auto tagIndex = size_t(cast<IntegerAttr>(tag).getInt());

    // Ensure that the block has a single argument.
    if (region.getNumArguments() != 1)
      return emitOpError("region should have exactly one argument");

    // Make sure that it is a valid tag.
    if (tagIndex >= numTags)
      return emitOpError("the tag index ")
             << tagIndex << " is out of the range of valid tags in " << type;

    // Make sure we have not already matched this tag.
    auto [it, inserted] = seen.insert(tagIndex);
    if (!inserted)
      return emitOpError("the tag ") << type.getElementNameAttr(tagIndex)
                                     << " is matched more than once";

    // Check that the block argument type matches the tag's type.
    auto expectedType = type.getElementTypePreservingConst(tagIndex);
    auto regionType = region.getArgument(0).getType();
    if (regionType != expectedType)
      return emitOpError("region type ")
             << regionType << " does not match the expected type "
             << expectedType;
  }

  // Check that the match statement is exhaustive.
  for (size_t i = 0, e = type.getNumElements(); i < e; ++i)
    if (!seen.contains(i))
      return emitOpError("missing case for tag ") << type.getElementNameAttr(i);

  return success();
}

void MatchOp::print(OpAsmPrinter &p) {
  auto input = getInput();
  FEnumType type = input.getType();
  auto regions = getRegions();
  p << " " << input << " : " << type;
  SmallVector<StringRef> elided = {"tags"};
  p.printOptionalAttrDictWithKeyword((*this)->getAttrs(), elided);
  p << " {";
  p.increaseIndent();
  for (const auto &[tag, region] : llvm::zip(getTags(), regions)) {
    p.printNewline();
    p << "case ";
    p.printKeywordOrString(
        type.getElementName(cast<IntegerAttr>(tag).getInt()));
    p << "(";
    p.printRegionArgument(region.front().getArgument(0), /*attrs=*/{},
                          /*omitType=*/true);
    p << ") ";
    p.printRegion(region, /*printEntryBlockArgs=*/false);
  }
  p.decreaseIndent();
  p.printNewline();
  p << "}";
}

ParseResult MatchOp::parse(OpAsmParser &parser, OperationState &result) {
  auto *context = parser.getContext();
  OpAsmParser::UnresolvedOperand input;
  if (parser.parseOperand(input) || parser.parseColon())
    return failure();

  auto loc = parser.getCurrentLocation();
  Type type;
  if (parser.parseType(type))
    return failure();
  auto enumType = type_dyn_cast<FEnumType>(type);
  if (!enumType)
    return parser.emitError(loc, "expected enumeration type but got") << type;

  if (parser.resolveOperand(input, type, result.operands) ||
      parser.parseOptionalAttrDictWithKeyword(result.attributes) ||
      parser.parseLBrace())
    return failure();

  auto i32Type = IntegerType::get(context, 32);
  SmallVector<Attribute> tags;
  while (true) {
    // Stop parsing when we don't find another "case" keyword.
    if (failed(parser.parseOptionalKeyword("case")))
      break;

    // Parse the tag and region argument.
    auto nameLoc = parser.getCurrentLocation();
    std::string name;
    OpAsmParser::Argument arg;
    auto *region = result.addRegion();
    if (parser.parseKeywordOrString(&name) || parser.parseLParen() ||
        parser.parseArgument(arg) || parser.parseRParen())
      return failure();

    // Figure out the enum index of the tag.
    auto index = enumType.getElementIndex(name);
    if (!index)
      return parser.emitError(nameLoc, "the tag \"")
             << name << "\" is not a member of the enumeration " << enumType;
    tags.push_back(IntegerAttr::get(i32Type, *index));

    // Parse the region.
    arg.type = enumType.getElementTypePreservingConst(*index);
    if (parser.parseRegion(*region, arg))
      return failure();
  }
  result.addAttribute("tags", ArrayAttr::get(context, tags));

  return parser.parseRBrace();
}

void MatchOp::build(OpBuilder &builder, OperationState &result, Value input,
                    ArrayAttr tags,
                    MutableArrayRef<std::unique_ptr<Region>> regions) {
  result.addOperands(input);
  result.addAttribute("tags", tags);
  result.addRegions(regions);
}

//===----------------------------------------------------------------------===//
// Expressions
//===----------------------------------------------------------------------===//

/// Type inference adaptor that narrows from the very generic MLIR
/// `InferTypeOpInterface` to what we need in the FIRRTL dialect: just operands
/// and attributes, no context or regions. Also, we only ever produce a single
/// result value, so the FIRRTL-specific type inference ops directly return the
/// inferred type rather than pushing into the `results` vector.
LogicalResult impl::inferReturnTypes(
    MLIRContext *context, std::optional<Location> loc, ValueRange operands,
    DictionaryAttr attrs, mlir::OpaqueProperties properties,
    RegionRange regions, SmallVectorImpl<Type> &results,
    llvm::function_ref<FIRRTLType(ValueRange, ArrayRef<NamedAttribute>,
                                  std::optional<Location>)>
        callback) {
  auto type = callback(
      operands, attrs ? attrs.getValue() : ArrayRef<NamedAttribute>{}, loc);
  if (type) {
    results.push_back(type);
    return success();
  }
  return failure();
}

/// Get an attribute by name from a list of named attributes.  Return null if no
/// attribute is found with that name.
static Attribute maybeGetAttr(ArrayRef<NamedAttribute> attrs, StringRef name) {
  for (auto attr : attrs)
    if (attr.getName() == name)
      return attr.getValue();
  return {};
}

/// Get an attribute by name from a list of named attributes. Aborts if the
/// attribute does not exist.
static Attribute getAttr(ArrayRef<NamedAttribute> attrs, StringRef name) {
  if (auto attr = maybeGetAttr(attrs, name))
    return attr;
  llvm::report_fatal_error("attribute '" + name + "' not found");
}

/// Same as above, but casts the attribute to a specific type.
template <typename AttrClass>
AttrClass getAttr(ArrayRef<NamedAttribute> attrs, StringRef name) {
  return cast<AttrClass>(getAttr(attrs, name));
}

/// Return true if the specified operation is a firrtl expression.
bool firrtl::isExpression(Operation *op) {
  struct IsExprClassifier : public ExprVisitor<IsExprClassifier, bool> {
    bool visitInvalidExpr(Operation *op) { return false; }
    bool visitUnhandledExpr(Operation *op) { return true; }
  };

  return IsExprClassifier().dispatchExprVisitor(op);
}

void InvalidValueOp::getAsmResultNames(OpAsmSetValueNameFn setNameFn) {
  // Set invalid values to have a distinct name.
  std::string name;
  if (auto ty = type_dyn_cast<IntType>(getType())) {
    const char *base = ty.isSigned() ? "invalid_si" : "invalid_ui";
    auto width = ty.getWidthOrSentinel();
    if (width == -1)
      name = base;
    else
      name = (Twine(base) + Twine(width)).str();
  } else if (auto ty = type_dyn_cast<AnalogType>(getType())) {
    auto width = ty.getWidthOrSentinel();
    if (width == -1)
      name = "invalid_analog";
    else
      name = ("invalid_analog" + Twine(width)).str();
  } else if (type_isa<AsyncResetType>(getType()))
    name = "invalid_asyncreset";
  else if (type_isa<ResetType>(getType()))
    name = "invalid_reset";
  else if (type_isa<ClockType>(getType()))
    name = "invalid_clock";
  else
    name = "invalid";

  setNameFn(getResult(), name);
}

void ConstantOp::print(OpAsmPrinter &p) {
  p << " ";
  p.printAttributeWithoutType(getValueAttr());
  p << " : ";
  p.printType(getType());
  p.printOptionalAttrDict((*this)->getAttrs(), /*elidedAttrs=*/{"value"});
}

ParseResult ConstantOp::parse(OpAsmParser &parser, OperationState &result) {
  // Parse the constant value, without knowing its width.
  APInt value;
  auto loc = parser.getCurrentLocation();
  auto valueResult = parser.parseOptionalInteger(value);
  if (!valueResult.has_value())
    return parser.emitError(loc, "expected integer value");

  // Parse the result firrtl integer type.
  IntType resultType;
  if (failed(*valueResult) || parser.parseColonType(resultType) ||
      parser.parseOptionalAttrDict(result.attributes))
    return failure();
  result.addTypes(resultType);

  // Now that we know the width and sign of the result type, we can munge the
  // APInt as appropriate.
  if (resultType.hasWidth()) {
    auto width = (unsigned)resultType.getWidthOrSentinel();
    if (width > value.getBitWidth()) {
      // sext is always safe here, even for unsigned values, because the
      // parseOptionalInteger method will return something with a zero in the
      // top bits if it is a positive number.
      value = value.sext(width);
    } else if (width < value.getBitWidth()) {
      // The parser can return an unnecessarily wide result with leading
      // zeros. This isn't a problem, but truncating off bits is bad.
      unsigned neededBits = value.isNegative() ? value.getSignificantBits()
                                               : value.getActiveBits();
      if (width < neededBits)
        return parser.emitError(loc, "constant out of range for result type ")
               << resultType;
      value = value.trunc(width);
    }
  }

  auto intType = parser.getBuilder().getIntegerType(value.getBitWidth(),
                                                    resultType.isSigned());
  auto valueAttr = parser.getBuilder().getIntegerAttr(intType, value);
  result.addAttribute("value", valueAttr);
  return success();
}

LogicalResult ConstantOp::verify() {
  // If the result type has a bitwidth, then the attribute must match its width.
  IntType intType = getType();
  auto width = intType.getWidthOrSentinel();
  if (width != -1 && (int)getValue().getBitWidth() != width)
    return emitError(
        "firrtl.constant attribute bitwidth doesn't match return type");

  // The sign of the attribute's integer type must match our integer type sign.
  auto attrType = type_cast<IntegerType>(getValueAttr().getType());
  if (attrType.isSignless() || attrType.isSigned() != intType.isSigned())
    return emitError("firrtl.constant attribute has wrong sign");

  return success();
}

/// Build a ConstantOp from an APInt and a FIRRTL type, handling the attribute
/// formation for the 'value' attribute.
void ConstantOp::build(OpBuilder &builder, OperationState &result, IntType type,
                       const APInt &value) {
  int32_t width = type.getWidthOrSentinel();
  (void)width;
  assert((width == -1 || (int32_t)value.getBitWidth() == width) &&
         "incorrect attribute bitwidth for firrtl.constant");

  auto attr =
      IntegerAttr::get(type.getContext(), APSInt(value, !type.isSigned()));
  return build(builder, result, type, attr);
}

/// Build a ConstantOp from an APSInt, handling the attribute formation for the
/// 'value' attribute and inferring the FIRRTL type.
void ConstantOp::build(OpBuilder &builder, OperationState &result,
                       const APSInt &value) {
  auto attr = IntegerAttr::get(builder.getContext(), value);
  auto type =
      IntType::get(builder.getContext(), value.isSigned(), value.getBitWidth());
  return build(builder, result, type, attr);
}

void ConstantOp::getAsmResultNames(OpAsmSetValueNameFn setNameFn) {
  // For constants in particular, propagate the value into the result name to
  // make it easier to read the IR.
  IntType intTy = getType();
  assert(intTy);

  // Otherwise, build a complex name with the value and type.
  SmallString<32> specialNameBuffer;
  llvm::raw_svector_ostream specialName(specialNameBuffer);
  specialName << 'c';
  getValue().print(specialName, /*isSigned:*/ intTy.isSigned());

  specialName << (intTy.isSigned() ? "_si" : "_ui");
  auto width = intTy.getWidthOrSentinel();
  if (width != -1)
    specialName << width;
  setNameFn(getResult(), specialName.str());
}

void SpecialConstantOp::print(OpAsmPrinter &p) {
  p << " ";
  // SpecialConstant uses a BoolAttr, and we want to print `true` as `1`.
  p << static_cast<unsigned>(getValue());
  p << " : ";
  p.printType(getType());
  p.printOptionalAttrDict((*this)->getAttrs(), /*elidedAttrs=*/{"value"});
}

ParseResult SpecialConstantOp::parse(OpAsmParser &parser,
                                     OperationState &result) {
  // Parse the constant value.  SpecialConstant uses bool attributes, but it
  // prints as an integer.
  APInt value;
  auto loc = parser.getCurrentLocation();
  auto valueResult = parser.parseOptionalInteger(value);
  if (!valueResult.has_value())
    return parser.emitError(loc, "expected integer value");

  // Clocks and resets can only be 0 or 1.
  if (value != 0 && value != 1)
    return parser.emitError(loc, "special constants can only be 0 or 1.");

  // Parse the result firrtl type.
  Type resultType;
  if (failed(*valueResult) || parser.parseColonType(resultType) ||
      parser.parseOptionalAttrDict(result.attributes))
    return failure();
  result.addTypes(resultType);

  // Create the attribute.
  auto valueAttr = parser.getBuilder().getBoolAttr(value == 1);
  result.addAttribute("value", valueAttr);
  return success();
}

void SpecialConstantOp::getAsmResultNames(OpAsmSetValueNameFn setNameFn) {
  SmallString<32> specialNameBuffer;
  llvm::raw_svector_ostream specialName(specialNameBuffer);
  specialName << 'c';
  specialName << static_cast<unsigned>(getValue());
  auto type = getType();
  if (type_isa<ClockType>(type)) {
    specialName << "_clock";
  } else if (type_isa<ResetType>(type)) {
    specialName << "_reset";
  } else if (type_isa<AsyncResetType>(type)) {
    specialName << "_asyncreset";
  }
  setNameFn(getResult(), specialName.str());
}

// Checks that an array attr representing an aggregate constant has the correct
// shape.  This recurses on the type.
static bool checkAggConstant(Operation *op, Attribute attr,
                             FIRRTLBaseType type) {
  if (type.isGround()) {
    if (!isa<IntegerAttr>(attr)) {
      op->emitOpError("Ground type is not an integer attribute");
      return false;
    }
    return true;
  }
  auto attrlist = dyn_cast<ArrayAttr>(attr);
  if (!attrlist) {
    op->emitOpError("expected array attribute for aggregate constant");
    return false;
  }
  if (auto array = type_dyn_cast<FVectorType>(type)) {
    if (array.getNumElements() != attrlist.size()) {
      op->emitOpError("array attribute (")
          << attrlist.size() << ") has wrong size for vector constant ("
          << array.getNumElements() << ")";
      return false;
    }
    return llvm::all_of(attrlist, [&array, op](Attribute attr) {
      return checkAggConstant(op, attr, array.getElementType());
    });
  }
  if (auto bundle = type_dyn_cast<BundleType>(type)) {
    if (bundle.getNumElements() != attrlist.size()) {
      op->emitOpError("array attribute (")
          << attrlist.size() << ") has wrong size for bundle constant ("
          << bundle.getNumElements() << ")";
      return false;
    }
    for (size_t i = 0; i < bundle.getNumElements(); ++i) {
      if (bundle.getElement(i).isFlip) {
        op->emitOpError("Cannot have constant bundle type with flip");
        return false;
      }
      if (!checkAggConstant(op, attrlist[i], bundle.getElement(i).type))
        return false;
    }
    return true;
  }
  op->emitOpError("Unknown aggregate type");
  return false;
}

LogicalResult AggregateConstantOp::verify() {
  if (checkAggConstant(getOperation(), getFields(), getType()))
    return success();
  return failure();
}

Attribute AggregateConstantOp::getAttributeFromFieldID(uint64_t fieldID) {
  FIRRTLBaseType type = getType();
  Attribute value = getFields();
  while (fieldID != 0) {
    if (auto bundle = type_dyn_cast<BundleType>(type)) {
      auto index = bundle.getIndexForFieldID(fieldID);
      fieldID -= bundle.getFieldID(index);
      type = bundle.getElementType(index);
      value = cast<ArrayAttr>(value)[index];
    } else {
      auto vector = type_cast<FVectorType>(type);
      auto index = vector.getIndexForFieldID(fieldID);
      fieldID -= vector.getFieldID(index);
      type = vector.getElementType();
      value = cast<ArrayAttr>(value)[index];
    }
  }
  return value;
}

void FIntegerConstantOp::print(OpAsmPrinter &p) {
  p << " ";
  p.printAttributeWithoutType(getValueAttr());
  p.printOptionalAttrDict((*this)->getAttrs(), /*elidedAttrs=*/{"value"});
}

ParseResult FIntegerConstantOp::parse(OpAsmParser &parser,
                                      OperationState &result) {
  auto *context = parser.getContext();
  APInt value;
  if (parser.parseInteger(value) ||
      parser.parseOptionalAttrDict(result.attributes))
    return failure();
  result.addTypes(FIntegerType::get(context));
  auto intType =
      IntegerType::get(context, value.getBitWidth(), IntegerType::Signed);
  auto valueAttr = parser.getBuilder().getIntegerAttr(intType, value);
  result.addAttribute("value", valueAttr);
  return success();
}

ParseResult ListCreateOp::parse(OpAsmParser &parser, OperationState &result) {
  llvm::SmallVector<OpAsmParser::UnresolvedOperand, 16> operands;
  ListType type;

  if (parser.parseOperandList(operands) ||
      parser.parseOptionalAttrDict(result.attributes) ||
      parser.parseColonType(type))
    return failure();
  result.addTypes(type);

  return parser.resolveOperands(operands, type.getElementType(),
                                result.operands);
}

void ListCreateOp::print(OpAsmPrinter &p) {
  p << " ";
  p.printOperands(getElements());
  p.printOptionalAttrDict((*this)->getAttrs());
  p << " : " << getType();
}

LogicalResult ListCreateOp::verify() {
  if (getElements().empty())
    return success();

  auto elementType = getElements().front().getType();
  auto listElementType = getType().getElementType();
  if (elementType != listElementType)
    return emitOpError("has elements of type ")
           << elementType << " instead of " << listElementType;

  return success();
}

LogicalResult BundleCreateOp::verify() {
  BundleType resultType = getType();
  if (resultType.getNumElements() != getFields().size())
    return emitOpError("number of fields doesn't match type");
  for (size_t i = 0; i < resultType.getNumElements(); ++i)
    if (!areTypesConstCastable(
            resultType.getElementTypePreservingConst(i),
            type_cast<FIRRTLBaseType>(getOperand(i).getType())))
      return emitOpError("type of element doesn't match bundle for field ")
             << resultType.getElement(i).name;
  // TODO: check flow
  return success();
}

LogicalResult VectorCreateOp::verify() {
  FVectorType resultType = getType();
  if (resultType.getNumElements() != getFields().size())
    return emitOpError("number of fields doesn't match type");
  auto elemTy = resultType.getElementTypePreservingConst();
  for (size_t i = 0; i < resultType.getNumElements(); ++i)
    if (!areTypesConstCastable(
            elemTy, type_cast<FIRRTLBaseType>(getOperand(i).getType())))
      return emitOpError("type of element doesn't match vector element");
  // TODO: check flow
  return success();
}

//===----------------------------------------------------------------------===//
// FEnumCreateOp
//===----------------------------------------------------------------------===//

LogicalResult FEnumCreateOp::verify() {
  FEnumType resultType = getResult().getType();
  auto elementIndex = resultType.getElementIndex(getFieldName());
  if (!elementIndex)
    return emitOpError("label ")
           << getFieldName() << " is not a member of the enumeration type "
           << resultType;
  if (!areTypesConstCastable(
          resultType.getElementTypePreservingConst(*elementIndex),
          getInput().getType()))
    return emitOpError("type of element doesn't match enum element");
  return success();
}

void FEnumCreateOp::print(OpAsmPrinter &printer) {
  printer << ' ';
  printer.printKeywordOrString(getFieldName());
  printer << '(' << getInput() << ')';
  SmallVector<StringRef> elidedAttrs = {"fieldIndex"};
  printer.printOptionalAttrDictWithKeyword((*this)->getAttrs(), elidedAttrs);
  printer << " : ";
  printer.printFunctionalType(ArrayRef<Type>{getInput().getType()},
                              ArrayRef<Type>{getResult().getType()});
}

ParseResult FEnumCreateOp::parse(OpAsmParser &parser, OperationState &result) {
  auto *context = parser.getContext();

  OpAsmParser::UnresolvedOperand input;
  std::string fieldName;
  mlir::FunctionType functionType;
  if (parser.parseKeywordOrString(&fieldName) || parser.parseLParen() ||
      parser.parseOperand(input) || parser.parseRParen() ||
      parser.parseOptionalAttrDict(result.attributes) || parser.parseColon() ||
      parser.parseType(functionType))
    return failure();

  if (functionType.getNumInputs() != 1)
    return parser.emitError(parser.getNameLoc(), "single input type required");
  if (functionType.getNumResults() != 1)
    return parser.emitError(parser.getNameLoc(), "single result type required");

  auto inputType = functionType.getInput(0);
  if (parser.resolveOperand(input, inputType, result.operands))
    return failure();

  auto outputType = functionType.getResult(0);
  auto enumType = type_dyn_cast<FEnumType>(outputType);
  if (!enumType)
    return parser.emitError(parser.getNameLoc(),
                            "output must be enum type, got ")
           << outputType;
  auto fieldIndex = enumType.getElementIndex(fieldName);
  if (!fieldIndex)
    return parser.emitError(parser.getNameLoc(),
                            "unknown field " + fieldName + " in enum type ")
           << enumType;

  result.addAttribute(
      "fieldIndex",
      IntegerAttr::get(IntegerType::get(context, 32), *fieldIndex));

  result.addTypes(enumType);

  return success();
}

//===----------------------------------------------------------------------===//
// IsTagOp
//===----------------------------------------------------------------------===//

LogicalResult IsTagOp::verify() {
  if (getFieldIndex() >= getInput().getType().base().getNumElements())
    return emitOpError("element index is greater than the number of fields in "
                       "the bundle type");
  return success();
}

void IsTagOp::print(::mlir::OpAsmPrinter &printer) {
  printer << ' ' << getInput() << ' ';
  printer.printKeywordOrString(getFieldName());
  SmallVector<::llvm::StringRef, 1> elidedAttrs = {"fieldIndex"};
  printer.printOptionalAttrDict((*this)->getAttrs(), elidedAttrs);
  printer << " : " << getInput().getType();
}

ParseResult IsTagOp::parse(OpAsmParser &parser, OperationState &result) {
  auto *context = parser.getContext();

  OpAsmParser::UnresolvedOperand input;
  std::string fieldName;
  Type inputType;
  if (parser.parseOperand(input) || parser.parseKeywordOrString(&fieldName) ||
      parser.parseOptionalAttrDict(result.attributes) || parser.parseColon() ||
      parser.parseType(inputType))
    return failure();

  if (parser.resolveOperand(input, inputType, result.operands))
    return failure();

  auto enumType = type_dyn_cast<FEnumType>(inputType);
  if (!enumType)
    return parser.emitError(parser.getNameLoc(),
                            "input must be enum type, got ")
           << inputType;
  auto fieldIndex = enumType.getElementIndex(fieldName);
  if (!fieldIndex)
    return parser.emitError(parser.getNameLoc(),
                            "unknown field " + fieldName + " in enum type ")
           << enumType;

  result.addAttribute(
      "fieldIndex",
      IntegerAttr::get(IntegerType::get(context, 32), *fieldIndex));

  result.addTypes(UIntType::get(context, 1, /*isConst=*/false));

  return success();
}

FIRRTLType IsTagOp::inferReturnType(ValueRange operands,
                                    ArrayRef<NamedAttribute> attrs,
                                    std::optional<Location> loc) {
  return UIntType::get(operands[0].getContext(), 1,
                       isConst(operands[0].getType()));
}

template <typename OpTy>
ParseResult parseSubfieldLikeOp(OpAsmParser &parser, OperationState &result) {
  auto *context = parser.getContext();

  OpAsmParser::UnresolvedOperand input;
  std::string fieldName;
  Type inputType;
  if (parser.parseOperand(input) || parser.parseLSquare() ||
      parser.parseKeywordOrString(&fieldName) || parser.parseRSquare() ||
      parser.parseOptionalAttrDict(result.attributes) || parser.parseColon() ||
      parser.parseType(inputType))
    return failure();

  if (parser.resolveOperand(input, inputType, result.operands))
    return failure();

  auto bundleType = type_dyn_cast<typename OpTy::InputType>(inputType);
  if (!bundleType)
    return parser.emitError(parser.getNameLoc(),
                            "input must be bundle type, got ")
           << inputType;
  auto fieldIndex = bundleType.getElementIndex(fieldName);
  if (!fieldIndex)
    return parser.emitError(parser.getNameLoc(),
                            "unknown field " + fieldName + " in bundle type ")
           << bundleType;

  result.addAttribute(
      "fieldIndex",
      IntegerAttr::get(IntegerType::get(context, 32), *fieldIndex));

  SmallVector<Type> inferredReturnTypes;
  if (failed(OpTy::inferReturnTypes(context, result.location, result.operands,
                                    result.attributes.getDictionary(context),
                                    result.getRawProperties(), result.regions,
                                    inferredReturnTypes)))
    return failure();
  result.addTypes(inferredReturnTypes);

  return success();
}

ParseResult SubtagOp::parse(OpAsmParser &parser, OperationState &result) {
  auto *context = parser.getContext();

  OpAsmParser::UnresolvedOperand input;
  std::string fieldName;
  Type inputType;
  if (parser.parseOperand(input) || parser.parseLSquare() ||
      parser.parseKeywordOrString(&fieldName) || parser.parseRSquare() ||
      parser.parseOptionalAttrDict(result.attributes) || parser.parseColon() ||
      parser.parseType(inputType))
    return failure();

  if (parser.resolveOperand(input, inputType, result.operands))
    return failure();

  auto enumType = type_dyn_cast<FEnumType>(inputType);
  if (!enumType)
    return parser.emitError(parser.getNameLoc(),
                            "input must be enum type, got ")
           << inputType;
  auto fieldIndex = enumType.getElementIndex(fieldName);
  if (!fieldIndex)
    return parser.emitError(parser.getNameLoc(),
                            "unknown field " + fieldName + " in enum type ")
           << enumType;

  result.addAttribute(
      "fieldIndex",
      IntegerAttr::get(IntegerType::get(context, 32), *fieldIndex));

  SmallVector<Type> inferredReturnTypes;
  if (failed(SubtagOp::inferReturnTypes(
          context, result.location, result.operands,
          result.attributes.getDictionary(context), result.getRawProperties(),
          result.regions, inferredReturnTypes)))
    return failure();
  result.addTypes(inferredReturnTypes);

  return success();
}

ParseResult SubfieldOp::parse(OpAsmParser &parser, OperationState &result) {
  return parseSubfieldLikeOp<SubfieldOp>(parser, result);
}
ParseResult OpenSubfieldOp::parse(OpAsmParser &parser, OperationState &result) {
  return parseSubfieldLikeOp<OpenSubfieldOp>(parser, result);
}
ParseResult LHSSubfieldOp::parse(OpAsmParser &parser, OperationState &result) {
  return parseSubfieldLikeOp<LHSSubfieldOp>(parser, result);
}


template <typename OpTy>
static void printSubfieldLikeOp(OpTy op, ::mlir::OpAsmPrinter &printer) {
  printer << ' ' << op.getInput() << '[';
  printer.printKeywordOrString(op.getFieldName());
  printer << ']';
  ::llvm::SmallVector<::llvm::StringRef, 2> elidedAttrs;
  elidedAttrs.push_back("fieldIndex");
  printer.printOptionalAttrDict(op->getAttrs(), elidedAttrs);
  printer << " : " << op.getInput().getType();
}
void SubfieldOp::print(::mlir::OpAsmPrinter &printer) {
  return printSubfieldLikeOp<SubfieldOp>(*this, printer);
}
void OpenSubfieldOp::print(::mlir::OpAsmPrinter &printer) {
  return printSubfieldLikeOp<OpenSubfieldOp>(*this, printer);
}
void LHSSubfieldOp::print(::mlir::OpAsmPrinter &printer) {
  return printSubfieldLikeOp<LHSSubfieldOp>(*this, printer);
}

void SubtagOp::print(::mlir::OpAsmPrinter &printer) {
  printer << ' ' << getInput() << '[';
  printer.printKeywordOrString(getFieldName());
  printer << ']';
  ::llvm::SmallVector<::llvm::StringRef, 2> elidedAttrs;
  elidedAttrs.push_back("fieldIndex");
  printer.printOptionalAttrDict((*this)->getAttrs(), elidedAttrs);
  printer << " : " << getInput().getType();
}

template <typename OpTy, typename ITy>
static LogicalResult verifySubfieldLike(OpTy op, ITy ty) {
  if (op.getFieldIndex() >=
      firrtl::type_cast<typename OpTy::InputType>(ty)
          .getNumElements())
    return op.emitOpError("subfield element index is greater than the number "
                          "of fields in the bundle type");
  return success();
}
LogicalResult SubfieldOp::verify() {
  return verifySubfieldLike<SubfieldOp>(*this, getInput().getType());
}
LogicalResult OpenSubfieldOp::verify() {
  return verifySubfieldLike<OpenSubfieldOp>(*this, getInput().getType());
}
LogicalResult LHSSubfieldOp::verify() {
  return verifySubfieldLike<LHSSubfieldOp>(*this, stripLHS(getInput().getType()));
}

LogicalResult SubtagOp::verify() {
  if (getFieldIndex() >= getInput().getType().base().getNumElements())
    return emitOpError("subfield element index is greater than the number "
                       "of fields in the bundle type");
  return success();
}

/// Return true if the specified operation has a constant value. This trivially
/// checks for `firrtl.constant` and friends, but also looks through subaccesses
/// and correctly handles wires driven with only constant values.
bool firrtl::isConstant(Operation *op) {
  // Worklist of ops that need to be examined that should all be constant in
  // order for the input operation to be constant.
  SmallVector<Operation *, 8> worklist({op});

  // Mutable state indicating if this op is a constant.  Assume it is a constant
  // and look for counterexamples.
  bool constant = true;

  // While we haven't found a counterexample and there are still ops in the
  // worklist, pull ops off the worklist.  If it provides a counterexample, set
  // the `constant` to false (and exit on the next loop iteration).  Otherwise,
  // look through the op or spawn off more ops to look at.
  while (constant && !(worklist.empty()))
    TypeSwitch<Operation *>(worklist.pop_back_val())
        .Case<NodeOp, AsSIntPrimOp, AsUIntPrimOp>([&](auto op) {
          if (auto definingOp = op.getInput().getDefiningOp())
            worklist.push_back(definingOp);
          constant = false;
        })
        .Case<WireOp, SubindexOp, SubfieldOp>([&](auto op) {
          for (auto &use : op.getResult().getUses())
            worklist.push_back(use.getOwner());
        })
        .Case<ConstantOp, SpecialConstantOp, AggregateConstantOp>([](auto) {})
        .Default([&](auto) { constant = false; });

  return constant;
}

/// Return true if the specified value is a constant. This trivially checks for
/// `firrtl.constant` and friends, but also looks through subaccesses and
/// correctly handles wires driven with only constant values.
bool firrtl::isConstant(Value value) {
  if (auto *op = value.getDefiningOp())
    return isConstant(op);
  return false;
}

LogicalResult ConstCastOp::verify() {
  if (!areTypesConstCastable(getResult().getType(), getInput().getType()))
    return emitOpError() << getInput().getType()
                         << " is not 'const'-castable to "
                         << getResult().getType();
  return success();
}

FIRRTLType SubfieldOp::inferReturnType(ValueRange operands,
                                       ArrayRef<NamedAttribute> attrs,
                                       std::optional<Location> loc) {
  auto inType = type_cast<BundleType>(operands[0].getType());
  auto fieldIndex =
      getAttr<IntegerAttr>(attrs, "fieldIndex").getValue().getZExtValue();

  if (fieldIndex >= inType.getNumElements())
    return emitInferRetTypeError(loc,
                                 "subfield element index is greater than the "
                                 "number of fields in the bundle type");

  // SubfieldOp verifier checks that the field index is valid with number of
  // subelements.
  return inType.getElementTypePreservingConst(fieldIndex);
}

FIRRTLType OpenSubfieldOp::inferReturnType(ValueRange operands,
                                           ArrayRef<NamedAttribute> attrs,
                                           std::optional<Location> loc) {
  auto inType = type_cast<OpenBundleType>(operands[0].getType());
  auto fieldIndex =
      getAttr<IntegerAttr>(attrs, "fieldIndex").getValue().getZExtValue();

  if (fieldIndex >= inType.getNumElements())
    return emitInferRetTypeError(loc,
                                 "subfield element index is greater than the "
                                 "number of fields in the bundle type");

  // OpenSubfieldOp verifier checks that the field index is valid with number of
  // subelements.
  return inType.getElementTypePreservingConst(fieldIndex);
}

FIRRTLType LHSSubfieldOp::inferReturnType(ValueRange operands,
                                           ArrayRef<NamedAttribute> attrs,
                                           std::optional<Location> loc) {
  auto aType = cast<LHSType>(operands[0].getType()).getType();
  auto inType = type_cast<BundleType>(aType);
  auto fieldIndex =
      getAttr<IntegerAttr>(attrs, "fieldIndex").getValue().getZExtValue();

  if (fieldIndex >= inType.getNumElements())
    return emitInferRetTypeError(loc,
                                 "subfield element index is greater than the "
                                 "number of fields in the bundle type");

  // OpenSubfieldOp verifier checks that the field index is valid with number of
  // subelements.
  return inType.getElementTypePreservingConst(fieldIndex);
}

bool SubfieldOp::isFieldFlipped() {
  BundleType bundle = getInput().getType();
  return bundle.getElement(getFieldIndex()).isFlip;
}
bool OpenSubfieldOp::isFieldFlipped() {
  auto bundle = getInput().getType();
  return bundle.getElement(getFieldIndex()).isFlip;
}

FIRRTLType SubindexOp::inferReturnType(ValueRange operands,
                                       ArrayRef<NamedAttribute> attrs,
                                       std::optional<Location> loc) {
  Type inType = operands[0].getType();
  auto fieldIdx =
      getAttr<IntegerAttr>(attrs, "index").getValue().getZExtValue();

  if (auto vectorType = type_dyn_cast<FVectorType>(inType)) {
    if (fieldIdx < vectorType.getNumElements())
      return vectorType.getElementTypePreservingConst();
    return emitInferRetTypeError(loc, "out of range index '", fieldIdx,
                                 "' in vector type ", inType);
  }

  return emitInferRetTypeError(loc, "subindex requires vector operand");
}

FIRRTLType OpenSubindexOp::inferReturnType(ValueRange operands,
                                           ArrayRef<NamedAttribute> attrs,
                                           std::optional<Location> loc) {
  Type inType = operands[0].getType();
  auto fieldIdx =
      getAttr<IntegerAttr>(attrs, "index").getValue().getZExtValue();

  if (auto vectorType = type_dyn_cast<OpenVectorType>(inType)) {
    if (fieldIdx < vectorType.getNumElements())
      return vectorType.getElementTypePreservingConst();
    return emitInferRetTypeError(loc, "out of range index '", fieldIdx,
                                 "' in vector type ", inType);
  }

  return emitInferRetTypeError(loc, "subindex requires vector operand");
}

FIRRTLType LHSSubindexOp::inferReturnType(ValueRange operands,
                                           ArrayRef<NamedAttribute> attrs,
                                           std::optional<Location> loc) {
  auto inType = cast<LHSType>(operands[0].getType()).getType();
  auto fieldIdx =
      getAttr<IntegerAttr>(attrs, "index").getValue().getZExtValue();

  if (auto vectorType = type_dyn_cast<FVectorType>(inType)) {
    if (fieldIdx < vectorType.getNumElements())
      return vectorType.getElementTypePreservingConst();
    return emitInferRetTypeError(loc, "out of range index '", fieldIdx,
                                 "' in vector type ", inType);
  }

  return emitInferRetTypeError(loc, "subindex requires vector operand");
}

FIRRTLType SubtagOp::inferReturnType(ValueRange operands,
                                     ArrayRef<NamedAttribute> attrs,
                                     std::optional<Location> loc) {
  auto inType = type_cast<FEnumType>(operands[0].getType());
  auto fieldIndex =
      getAttr<IntegerAttr>(attrs, "fieldIndex").getValue().getZExtValue();

  if (fieldIndex >= inType.getNumElements())
    return emitInferRetTypeError(loc,
                                 "subtag element index is greater than the "
                                 "number of fields in the enum type");

  // SubtagOp verifier checks that the field index is valid with number of
  // subelements.
  auto elementType = inType.getElement(fieldIndex).type;
  return elementType.getConstType(elementType.isConst() || inType.isConst());
}

FIRRTLType SubaccessOp::inferReturnType(ValueRange operands,
                                        ArrayRef<NamedAttribute> attrs,
                                        std::optional<Location> loc) {
  auto inType = operands[0].getType();
  auto indexType = operands[1].getType();

  if (!type_isa<UIntType>(indexType))
    return emitInferRetTypeError(loc, "subaccess index must be UInt type, not ",
                                 indexType);

  if (auto vectorType = type_dyn_cast<FVectorType>(inType)) {
    if (isConst(indexType))
      return vectorType.getElementTypePreservingConst();
    return vectorType.getElementType().getAllConstDroppedType();
  }

  return emitInferRetTypeError(loc, "subaccess requires vector operand, not ",
                               inType);
}

FIRRTLType TagExtractOp::inferReturnType(ValueRange operands,
                                         ArrayRef<NamedAttribute> attrs,
                                         std::optional<Location> loc) {
  auto inType = type_cast<FEnumType>(operands[0].getType());
  auto i = llvm::Log2_32_Ceil(inType.getNumElements());
  return UIntType::get(inType.getContext(), i);
}

ParseResult MultibitMuxOp::parse(OpAsmParser &parser, OperationState &result) {
  OpAsmParser::UnresolvedOperand index;
  SmallVector<OpAsmParser::UnresolvedOperand, 16> inputs;
  Type indexType, elemType;

  if (parser.parseOperand(index) || parser.parseComma() ||
      parser.parseOperandList(inputs) ||
      parser.parseOptionalAttrDict(result.attributes) || parser.parseColon() ||
      parser.parseType(indexType) || parser.parseComma() ||
      parser.parseType(elemType))
    return failure();

  if (parser.resolveOperand(index, indexType, result.operands))
    return failure();

  result.addTypes(elemType);

  return parser.resolveOperands(inputs, elemType, result.operands);
}

void MultibitMuxOp::print(OpAsmPrinter &p) {
  p << " " << getIndex() << ", ";
  p.printOperands(getInputs());
  p.printOptionalAttrDict((*this)->getAttrs());
  p << " : " << getIndex().getType() << ", " << getType();
}

FIRRTLType MultibitMuxOp::inferReturnType(ValueRange operands,
                                          ArrayRef<NamedAttribute> attrs,
                                          std::optional<Location> loc) {
  if (operands.size() < 2)
    return emitInferRetTypeError(loc, "at least one input is required");

  // Check all mux inputs have the same type.
  if (!llvm::all_of(operands.drop_front(2), [&](auto op) {
        return operands[1].getType() == op.getType();
      }))
    return emitInferRetTypeError(loc, "all inputs must have the same type");

  return type_cast<FIRRTLType>(operands[1].getType());
}

//===----------------------------------------------------------------------===//
// ObjectSubfieldOp
//===----------------------------------------------------------------------===//

LogicalResult ObjectSubfieldOp::inferReturnTypes(
    MLIRContext *context, std::optional<mlir::Location> location,
    ValueRange operands, DictionaryAttr attributes, OpaqueProperties properties,
    RegionRange regions, llvm::SmallVectorImpl<Type> &inferredReturnTypes) {
  auto type = inferReturnType(operands, attributes.getValue(), location);
  if (!type)
    return failure();
  inferredReturnTypes.push_back(type);
  return success();
}

Type ObjectSubfieldOp::inferReturnType(ValueRange operands,
                                       ArrayRef<NamedAttribute> attrs,
                                       std::optional<Location> loc) {
  auto classType = dyn_cast<ClassType>(operands[0].getType());
  if (!classType)
    return emitInferRetTypeError(loc, "base object is not a class");

  auto index = getAttr<IntegerAttr>(attrs, "index").getValue().getZExtValue();
  if (classType.getNumElements() <= index)
    return emitInferRetTypeError(loc, "element index is greater than the "
                                      "number of fields in the object");

  return classType.getElement(index).type;
}

void ObjectSubfieldOp::print(OpAsmPrinter &p) {
  auto input = getInput();
  auto classType = input.getType();
  p << ' ' << input << "[";
  p.printKeywordOrString(classType.getElement(getIndex()).name);
  p << "]";
  p.printOptionalAttrDict((*this)->getAttrs(), std::array{StringRef("index")});
  p << " : " << classType;
}

ParseResult ObjectSubfieldOp::parse(OpAsmParser &parser,
                                    OperationState &result) {
  auto *context = parser.getContext();

  OpAsmParser::UnresolvedOperand input;
  std::string fieldName;
  ClassType inputType;
  if (parser.parseOperand(input) || parser.parseLSquare() ||
      parser.parseKeywordOrString(&fieldName) || parser.parseRSquare() ||
      parser.parseOptionalAttrDict(result.attributes) || parser.parseColon() ||
      parser.parseType(inputType) ||
      parser.resolveOperand(input, inputType, result.operands))
    return failure();

  auto index = inputType.getElementIndex(fieldName);
  if (!index)
    return parser.emitError(parser.getNameLoc(),
                            "unknown field " + fieldName + " in class type ")
           << inputType;
  result.addAttribute("index",
                      IntegerAttr::get(IntegerType::get(context, 32), *index));

  SmallVector<Type> inferredReturnTypes;
  if (failed(inferReturnTypes(context, result.location, result.operands,
                              result.attributes.getDictionary(context),
                              result.getRawProperties(), result.regions,
                              inferredReturnTypes)))
    return failure();
  result.addTypes(inferredReturnTypes);

  return success();
}

//===----------------------------------------------------------------------===//
// Binary Primitives
//===----------------------------------------------------------------------===//

/// If LHS and RHS are both UInt or SInt types, the return true and fill in the
/// width of them if known.  If unknown, return -1 for the widths.
/// The constness of the result is also returned, where if both lhs and rhs are
/// const, then the result is const.
///
/// On failure, this reports and error and returns false.  This function should
/// not be used if you don't want an error reported.
static bool isSameIntTypeKind(Type lhs, Type rhs, int32_t &lhsWidth,
                              int32_t &rhsWidth, bool &isConstResult,
                              std::optional<Location> loc) {
  // Must have two integer types with the same signedness.
  auto lhsi = type_dyn_cast<IntType>(lhs);
  auto rhsi = type_dyn_cast<IntType>(rhs);
  if (!lhsi || !rhsi || lhsi.isSigned() != rhsi.isSigned()) {
    if (loc) {
      if (lhsi && !rhsi)
        mlir::emitError(*loc, "second operand must be an integer type, not ")
            << rhs;
      else if (!lhsi && rhsi)
        mlir::emitError(*loc, "first operand must be an integer type, not ")
            << lhs;
      else if (!lhsi && !rhsi)
        mlir::emitError(*loc, "operands must be integer types, not ")
            << lhs << " and " << rhs;
      else
        mlir::emitError(*loc, "operand signedness must match");
    }
    return false;
  }

  lhsWidth = lhsi.getWidthOrSentinel();
  rhsWidth = rhsi.getWidthOrSentinel();
  isConstResult = lhsi.isConst() && rhsi.isConst();
  return true;
}

LogicalResult impl::verifySameOperandsIntTypeKind(Operation *op) {
  assert(op->getNumOperands() == 2 &&
         "SameOperandsIntTypeKind on non-binary op");
  int32_t lhsWidth, rhsWidth;
  bool isConstResult;
  return success(isSameIntTypeKind(op->getOperand(0).getType(),
                                   op->getOperand(1).getType(), lhsWidth,
                                   rhsWidth, isConstResult, op->getLoc()));
}

LogicalResult impl::validateBinaryOpArguments(ValueRange operands,
                                              ArrayRef<NamedAttribute> attrs,
                                              Location loc) {
  if (operands.size() != 2 || !attrs.empty()) {
    mlir::emitError(loc, "operation requires two operands and no constants");
    return failure();
  }
  return success();
}

FIRRTLType impl::inferAddSubResult(FIRRTLType lhs, FIRRTLType rhs,
                                   std::optional<Location> loc) {
  int32_t lhsWidth, rhsWidth, resultWidth = -1;
  bool isConstResult = false;
  if (!isSameIntTypeKind(lhs, rhs, lhsWidth, rhsWidth, isConstResult, loc))
    return {};

  if (lhsWidth != -1 && rhsWidth != -1)
    resultWidth = std::max(lhsWidth, rhsWidth) + 1;
  return IntType::get(lhs.getContext(), type_isa<SIntType>(lhs), resultWidth,
                      isConstResult);
}

FIRRTLType MulPrimOp::inferBinaryReturnType(FIRRTLType lhs, FIRRTLType rhs,
                                            std::optional<Location> loc) {
  int32_t lhsWidth, rhsWidth, resultWidth = -1;
  bool isConstResult = false;
  if (!isSameIntTypeKind(lhs, rhs, lhsWidth, rhsWidth, isConstResult, loc))
    return {};

  if (lhsWidth != -1 && rhsWidth != -1)
    resultWidth = lhsWidth + rhsWidth;

  return IntType::get(lhs.getContext(), type_isa<SIntType>(lhs), resultWidth,
                      isConstResult);
}

FIRRTLType DivPrimOp::inferBinaryReturnType(FIRRTLType lhs, FIRRTLType rhs,
                                            std::optional<Location> loc) {
  int32_t lhsWidth, rhsWidth;
  bool isConstResult = false;
  if (!isSameIntTypeKind(lhs, rhs, lhsWidth, rhsWidth, isConstResult, loc))
    return {};

  // For unsigned, the width is the width of the numerator on the LHS.
  if (type_isa<UIntType>(lhs))
    return UIntType::get(lhs.getContext(), lhsWidth, isConstResult);

  // For signed, the width is the width of the numerator on the LHS, plus 1.
  int32_t resultWidth = lhsWidth != -1 ? lhsWidth + 1 : -1;
  return SIntType::get(lhs.getContext(), resultWidth, isConstResult);
}

FIRRTLType RemPrimOp::inferBinaryReturnType(FIRRTLType lhs, FIRRTLType rhs,
                                            std::optional<Location> loc) {
  int32_t lhsWidth, rhsWidth, resultWidth = -1;
  bool isConstResult = false;
  if (!isSameIntTypeKind(lhs, rhs, lhsWidth, rhsWidth, isConstResult, loc))
    return {};

  if (lhsWidth != -1 && rhsWidth != -1)
    resultWidth = std::min(lhsWidth, rhsWidth);
  return IntType::get(lhs.getContext(), type_isa<SIntType>(lhs), resultWidth,
                      isConstResult);
}

FIRRTLType impl::inferBitwiseResult(FIRRTLType lhs, FIRRTLType rhs,
                                    std::optional<Location> loc) {
  int32_t lhsWidth, rhsWidth, resultWidth = -1;
  bool isConstResult = false;
  if (!isSameIntTypeKind(lhs, rhs, lhsWidth, rhsWidth, isConstResult, loc))
    return {};

  if (lhsWidth != -1 && rhsWidth != -1) {
    resultWidth = std::max(lhsWidth, rhsWidth);
    if (lhsWidth == resultWidth && lhs.isConst() == isConstResult &&
        isa<UIntType>(lhs))
      return lhs;
    if (rhsWidth == resultWidth && rhs.isConst() == isConstResult &&
        isa<UIntType>(rhs))
      return rhs;
  }
  return UIntType::get(lhs.getContext(), resultWidth, isConstResult);
}

FIRRTLType impl::inferElementwiseResult(FIRRTLType lhs, FIRRTLType rhs,
                                        std::optional<Location> loc) {
  if (!type_isa<FVectorType>(lhs) || !type_isa<FVectorType>(rhs))
    return {};

  auto lhsVec = type_cast<FVectorType>(lhs);
  auto rhsVec = type_cast<FVectorType>(rhs);

  if (lhsVec.getNumElements() != rhsVec.getNumElements())
    return {};

  auto elemType =
      impl::inferBitwiseResult(lhsVec.getElementTypePreservingConst(),
                               rhsVec.getElementTypePreservingConst(), loc);
  if (!elemType)
    return {};
  auto elemBaseType = type_cast<FIRRTLBaseType>(elemType);
  return FVectorType::get(elemBaseType, lhsVec.getNumElements(),
                          lhsVec.isConst() && rhsVec.isConst() &&
                              elemBaseType.isConst());
}

FIRRTLType impl::inferComparisonResult(FIRRTLType lhs, FIRRTLType rhs,
                                       std::optional<Location> loc) {
  return UIntType::get(lhs.getContext(), 1, isConst(lhs) && isConst(rhs));
}

FIRRTLType CatPrimOp::inferBinaryReturnType(FIRRTLType lhs, FIRRTLType rhs,
                                            std::optional<Location> loc) {
  int32_t lhsWidth, rhsWidth, resultWidth = -1;
  bool isConstResult = false;
  if (!isSameIntTypeKind(lhs, rhs, lhsWidth, rhsWidth, isConstResult, loc))
    return {};

  if (lhsWidth != -1 && rhsWidth != -1)
    resultWidth = lhsWidth + rhsWidth;
  return UIntType::get(lhs.getContext(), resultWidth, isConstResult);
}

FIRRTLType DShlPrimOp::inferBinaryReturnType(FIRRTLType lhs, FIRRTLType rhs,
                                             std::optional<Location> loc) {
  auto lhsi = type_dyn_cast<IntType>(lhs);
  auto rhsui = type_dyn_cast<UIntType>(rhs);
  if (!rhsui || !lhsi)
    return emitInferRetTypeError(
        loc, "first operand should be integer, second unsigned int");

  // If the left or right has unknown result type, then the operation does
  // too.
  auto width = lhsi.getWidthOrSentinel();
  if (width == -1 || !rhsui.getWidth().has_value()) {
    width = -1;
  } else {
    auto amount = *rhsui.getWidth();
    if (amount >= 32)
      return emitInferRetTypeError(loc,
                                   "shift amount too large: second operand of "
                                   "dshl is wider than 31 bits");
    int64_t newWidth = (int64_t)width + ((int64_t)1 << amount) - 1;
    if (newWidth > INT32_MAX)
      return emitInferRetTypeError(
          loc, "shift amount too large: first operand shifted by maximum "
               "amount exceeds maximum width");
    width = newWidth;
  }
  return IntType::get(lhs.getContext(), lhsi.isSigned(), width,
                      lhsi.isConst() && rhsui.isConst());
}

FIRRTLType DShlwPrimOp::inferBinaryReturnType(FIRRTLType lhs, FIRRTLType rhs,
                                              std::optional<Location> loc) {
  auto lhsi = type_dyn_cast<IntType>(lhs);
  auto rhsu = type_dyn_cast<UIntType>(rhs);
  if (!lhsi || !rhsu)
    return emitInferRetTypeError(
        loc, "first operand should be integer, second unsigned int");
  return lhsi.getConstType(lhsi.isConst() && rhsu.isConst());
}

FIRRTLType DShrPrimOp::inferBinaryReturnType(FIRRTLType lhs, FIRRTLType rhs,
                                             std::optional<Location> loc) {
  auto lhsi = type_dyn_cast<IntType>(lhs);
  auto rhsu = type_dyn_cast<UIntType>(rhs);
  if (!lhsi || !rhsu)
    return emitInferRetTypeError(
        loc, "first operand should be integer, second unsigned int");
  return lhsi.getConstType(lhsi.isConst() && rhsu.isConst());
}

//===----------------------------------------------------------------------===//
// Unary Primitives
//===----------------------------------------------------------------------===//

LogicalResult impl::validateUnaryOpArguments(ValueRange operands,
                                             ArrayRef<NamedAttribute> attrs,
                                             Location loc) {
  if (operands.size() != 1 || !attrs.empty()) {
    mlir::emitError(loc, "operation requires one operand and no constants");
    return failure();
  }
  return success();
}

FIRRTLType
SizeOfIntrinsicOp::inferUnaryReturnType(FIRRTLType input,
                                        std::optional<Location> loc) {
  return UIntType::get(input.getContext(), 32);
}

FIRRTLType AsSIntPrimOp::inferUnaryReturnType(FIRRTLType input,
                                              std::optional<Location> loc) {
  auto base = type_dyn_cast<FIRRTLBaseType>(input);
  if (!base)
    return emitInferRetTypeError(loc, "operand must be a scalar base type");
  int32_t width = base.getBitWidthOrSentinel();
  if (width == -2)
    return emitInferRetTypeError(loc, "operand must be a scalar type");
  return SIntType::get(input.getContext(), width, base.isConst());
}

FIRRTLType AsUIntPrimOp::inferUnaryReturnType(FIRRTLType input,
                                              std::optional<Location> loc) {
  auto base = type_dyn_cast<FIRRTLBaseType>(input);
  if (!base)
    return emitInferRetTypeError(loc, "operand must be a scalar base type");
  int32_t width = base.getBitWidthOrSentinel();
  if (width == -2)
    return emitInferRetTypeError(loc, "operand must be a scalar type");
  return UIntType::get(input.getContext(), width, base.isConst());
}

FIRRTLType
AsAsyncResetPrimOp::inferUnaryReturnType(FIRRTLType input,
                                         std::optional<Location> loc) {
  auto base = type_dyn_cast<FIRRTLBaseType>(input);
  if (!base)
    return emitInferRetTypeError(loc,
                                 "operand must be single bit scalar base type");
  int32_t width = base.getBitWidthOrSentinel();
  if (width == -2 || width == 0 || width > 1)
    return emitInferRetTypeError(loc, "operand must be single bit scalar type");
  return AsyncResetType::get(input.getContext(), base.isConst());
}

FIRRTLType AsClockPrimOp::inferUnaryReturnType(FIRRTLType input,
                                               std::optional<Location> loc) {
  return ClockType::get(input.getContext(), isConst(input));
}

FIRRTLType CvtPrimOp::inferUnaryReturnType(FIRRTLType input,
                                           std::optional<Location> loc) {
  if (auto uiType = type_dyn_cast<UIntType>(input)) {
    auto width = uiType.getWidthOrSentinel();
    if (width != -1)
      ++width;
    return SIntType::get(input.getContext(), width, uiType.isConst());
  }

  if (type_isa<SIntType>(input))
    return input;

  return emitInferRetTypeError(loc, "operand must have integer type");
}

FIRRTLType NegPrimOp::inferUnaryReturnType(FIRRTLType input,
                                           std::optional<Location> loc) {
  auto inputi = type_dyn_cast<IntType>(input);
  if (!inputi)
    return emitInferRetTypeError(loc, "operand must have integer type");
  int32_t width = inputi.getWidthOrSentinel();
  if (width != -1)
    ++width;
  return SIntType::get(input.getContext(), width, inputi.isConst());
}

FIRRTLType NotPrimOp::inferUnaryReturnType(FIRRTLType input,
                                           std::optional<Location> loc) {
  auto inputi = type_dyn_cast<IntType>(input);
  if (!inputi)
    return emitInferRetTypeError(loc, "operand must have integer type");
  if (isa<UIntType>(inputi))
    return inputi;
  return UIntType::get(input.getContext(), inputi.getWidthOrSentinel(),
                       inputi.isConst());
}

FIRRTLType impl::inferReductionResult(FIRRTLType input,
                                      std::optional<Location> loc) {
  return UIntType::get(input.getContext(), 1, isConst(input));
}

//===----------------------------------------------------------------------===//
// Other Operations
//===----------------------------------------------------------------------===//

LogicalResult BitsPrimOp::validateArguments(ValueRange operands,
                                            ArrayRef<NamedAttribute> attrs,
                                            Location loc) {
  if (operands.size() != 1 || attrs.size() != 2) {
    mlir::emitError(loc, "operation requires one operand and two constants");
    return failure();
  }
  return success();
}

FIRRTLType BitsPrimOp::inferReturnType(ValueRange operands,
                                       ArrayRef<NamedAttribute> attrs,
                                       std::optional<Location> loc) {
  auto input = operands[0].getType();
  auto high = getAttr<IntegerAttr>(attrs, "hi").getValue().getSExtValue();
  auto low = getAttr<IntegerAttr>(attrs, "lo").getValue().getSExtValue();

  auto inputi = type_dyn_cast<IntType>(input);
  if (!inputi)
    return emitInferRetTypeError(
        loc, "input type should be the int type but got ", input);

  // High must be >= low and both most be non-negative.
  if (high < low)
    return emitInferRetTypeError(
        loc, "high must be equal or greater than low, but got high = ", high,
        ", low = ", low);

  if (low < 0)
    return emitInferRetTypeError(loc, "low must be non-negative but got ", low);

  // If the input has staticly known width, check it.  Both and low must be
  // strictly less than width.
  int32_t width = inputi.getWidthOrSentinel();
  if (width != -1 && high >= width)
    return emitInferRetTypeError(
        loc,
        "high must be smaller than the width of input, but got high = ", high,
        ", width = ", width);

  return UIntType::get(input.getContext(), high - low + 1, inputi.isConst());
}

LogicalResult impl::validateOneOperandOneConst(ValueRange operands,
                                               ArrayRef<NamedAttribute> attrs,
                                               Location loc) {
  if (operands.size() != 1 || attrs.size() != 1) {
    mlir::emitError(loc, "operation requires one operand and one constant");
    return failure();
  }
  return success();
}

FIRRTLType HeadPrimOp::inferReturnType(ValueRange operands,
                                       ArrayRef<NamedAttribute> attrs,
                                       std::optional<Location> loc) {
  auto input = operands[0].getType();
  auto amount = getAttr<IntegerAttr>(attrs, "amount").getValue().getSExtValue();

  auto inputi = type_dyn_cast<IntType>(input);
  if (amount < 0 || !inputi)
    return emitInferRetTypeError(
        loc, "operand must have integer type and amount must be >= 0");

  int32_t width = inputi.getWidthOrSentinel();
  if (width != -1 && amount > width)
    return emitInferRetTypeError(loc, "amount larger than input width");

  return UIntType::get(input.getContext(), amount, inputi.isConst());
}

LogicalResult MuxPrimOp::validateArguments(ValueRange operands,
                                           ArrayRef<NamedAttribute> attrs,
                                           Location loc) {
  if (operands.size() != 3 || attrs.size() != 0) {
    mlir::emitError(loc, "operation requires three operands and no constants");
    return failure();
  }
  return success();
}

/// Infer the result type for a multiplexer given its two operand types, which
/// may be aggregates.
///
/// This essentially performs a pairwise comparison of fields and elements, as
/// follows:
/// - Identical operands inferred to their common type
/// - Integer operands inferred to the larger one if both have a known width, a
///   widthless integer otherwise.
/// - Vectors inferred based on the element type.
/// - Bundles inferred in a pairwise fashion based on the field types.
static FIRRTLBaseType inferMuxReturnType(FIRRTLBaseType high,
                                         FIRRTLBaseType low,
                                         bool isConstCondition,
                                         std::optional<Location> loc) {
  // If the types are identical we're done.
  if (high == low)
    return isConstCondition ? low : low.getAllConstDroppedType();

  // The base types need to be equivalent.
  if (high.getTypeID() != low.getTypeID())
    return emitInferRetTypeError<FIRRTLBaseType>(
        loc, "incompatible mux operand types, true value type: ", high,
        ", false value type: ", low);

  bool outerTypeIsConst = isConstCondition && low.isConst() && high.isConst();

  // Two different Int types can be compatible.  If either has unknown width,
  // then return it.  If both are known but different width, then return the
  // larger one.
  if (type_isa<IntType>(low)) {
    int32_t highWidth = high.getBitWidthOrSentinel();
    int32_t lowWidth = low.getBitWidthOrSentinel();
    if (lowWidth == -1)
      return low.getConstType(outerTypeIsConst);
    if (highWidth == -1)
      return high.getConstType(outerTypeIsConst);
    return (lowWidth > highWidth ? low : high).getConstType(outerTypeIsConst);
  }

  // Infer vector types by comparing the element types.
  auto highVector = type_dyn_cast<FVectorType>(high);
  auto lowVector = type_dyn_cast<FVectorType>(low);
  if (highVector && lowVector &&
      highVector.getNumElements() == lowVector.getNumElements()) {
    auto inner = inferMuxReturnType(highVector.getElementTypePreservingConst(),
                                    lowVector.getElementTypePreservingConst(),
                                    isConstCondition, loc);
    if (!inner)
      return {};
    return FVectorType::get(inner, lowVector.getNumElements(),
                            outerTypeIsConst);
  }

  // Infer bundle types by inferring names in a pairwise fashion.
  auto highBundle = type_dyn_cast<BundleType>(high);
  auto lowBundle = type_dyn_cast<BundleType>(low);
  if (highBundle && lowBundle) {
    auto highElements = highBundle.getElements();
    auto lowElements = lowBundle.getElements();
    size_t numElements = highElements.size();

    SmallVector<BundleType::BundleElement> newElements;
    if (numElements == lowElements.size()) {
      bool failed = false;
      for (size_t i = 0; i < numElements; ++i) {
        if (highElements[i].name != lowElements[i].name ||
            highElements[i].isFlip != lowElements[i].isFlip) {
          failed = true;
          break;
        }
        auto element = highElements[i];
        element.type = inferMuxReturnType(
            highBundle.getElementTypePreservingConst(i),
            lowBundle.getElementTypePreservingConst(i), isConstCondition, loc);
        if (!element.type)
          return {};
        newElements.push_back(element);
      }
      if (!failed)
        return BundleType::get(low.getContext(), newElements, outerTypeIsConst);
    }
    return emitInferRetTypeError<FIRRTLBaseType>(
        loc, "incompatible mux operand bundle fields, true value type: ", high,
        ", false value type: ", low);
  }

  // If we arrive here the types of the two mux arms are fundamentally
  // incompatible.
  return emitInferRetTypeError<FIRRTLBaseType>(
      loc, "invalid mux operand types, true value type: ", high,
      ", false value type: ", low);
}

FIRRTLType MuxPrimOp::inferReturnType(ValueRange operands,
                                      ArrayRef<NamedAttribute> attrs,
                                      std::optional<Location> loc) {
  auto highType = type_dyn_cast<FIRRTLBaseType>(operands[1].getType());
  auto lowType = type_dyn_cast<FIRRTLBaseType>(operands[2].getType());
  if (!highType || !lowType)
    return emitInferRetTypeError(loc, "operands must be base type");
  return inferMuxReturnType(highType, lowType, isConst(operands[0].getType()),
                            loc);
}

FIRRTLType Mux2CellIntrinsicOp::inferReturnType(ValueRange operands,
                                                ArrayRef<NamedAttribute> attrs,
                                                std::optional<Location> loc) {
  auto highType = type_dyn_cast<FIRRTLBaseType>(operands[1].getType());
  auto lowType = type_dyn_cast<FIRRTLBaseType>(operands[2].getType());
  if (!highType || !lowType)
    return emitInferRetTypeError(loc, "operands must be base type");
  return inferMuxReturnType(highType, lowType, isConst(operands[0].getType()),
                            loc);
}

FIRRTLType Mux4CellIntrinsicOp::inferReturnType(ValueRange operands,
                                                ArrayRef<NamedAttribute> attrs,
                                                std::optional<Location> loc) {
  SmallVector<FIRRTLBaseType> types;
  FIRRTLBaseType result;
  for (unsigned i = 1; i < 5; i++) {
    types.push_back(type_dyn_cast<FIRRTLBaseType>(operands[i].getType()));
    if (!types.back())
      return emitInferRetTypeError(loc, "operands must be base type");
    if (result) {
      result = inferMuxReturnType(result, types.back(),
                                  isConst(operands[0].getType()), loc);
      if (!result)
        return result;
    } else {
      result = types.back();
    }
  }
  return result;
}

FIRRTLType PadPrimOp::inferReturnType(ValueRange operands,
                                      ArrayRef<NamedAttribute> attrs,
                                      std::optional<Location> loc) {
  auto input = operands[0].getType();
  auto amount = getAttr<IntegerAttr>(attrs, "amount").getValue().getSExtValue();

  auto inputi = type_dyn_cast<IntType>(input);
  if (amount < 0 || !inputi)
    return emitInferRetTypeError(
        loc, "pad input must be integer and amount must be >= 0");

  int32_t width = inputi.getWidthOrSentinel();
  if (width == -1)
    return inputi;

  width = std::max<int32_t>(width, amount);
  return IntType::get(input.getContext(), inputi.isSigned(), width,
                      inputi.isConst());
}

FIRRTLType ShlPrimOp::inferReturnType(ValueRange operands,
                                      ArrayRef<NamedAttribute> attrs,
                                      std::optional<Location> loc) {
  auto input = operands[0].getType();
  auto amount = getAttr<IntegerAttr>(attrs, "amount").getValue().getSExtValue();

  auto inputi = type_dyn_cast<IntType>(input);
  if (amount < 0 || !inputi)
    return emitInferRetTypeError(
        loc, "shl input must be integer and amount must be >= 0");

  int32_t width = inputi.getWidthOrSentinel();
  if (width != -1)
    width += amount;

  return IntType::get(input.getContext(), inputi.isSigned(), width,
                      inputi.isConst());
}

FIRRTLType ShrPrimOp::inferReturnType(ValueRange operands,
                                      ArrayRef<NamedAttribute> attrs,
                                      std::optional<Location> loc) {
  auto input = operands[0].getType();
  auto amount = getAttr<IntegerAttr>(attrs, "amount").getValue().getSExtValue();

  auto inputi = type_dyn_cast<IntType>(input);
  if (amount < 0 || !inputi)
    return emitInferRetTypeError(
        loc, "shr input must be integer and amount must be >= 0");

  int32_t width = inputi.getWidthOrSentinel();
  if (width != -1) {
    // UInt saturates at 0 bits, SInt at 1 bit
    int32_t minWidth = inputi.isUnsigned() ? 0 : 1;
    width = std::max<int32_t>(minWidth, width - amount);
  }

  return IntType::get(input.getContext(), inputi.isSigned(), width,
                      inputi.isConst());
}

FIRRTLType TailPrimOp::inferReturnType(ValueRange operands,
                                       ArrayRef<NamedAttribute> attrs,
                                       std::optional<Location> loc) {
  auto input = operands[0].getType();
  auto amount = getAttr<IntegerAttr>(attrs, "amount").getValue().getSExtValue();

  auto inputi = type_dyn_cast<IntType>(input);
  if (amount < 0 || !inputi)
    return emitInferRetTypeError(
        loc, "tail input must be integer and amount must be >= 0");

  int32_t width = inputi.getWidthOrSentinel();
  if (width != -1) {
    if (width < amount)
      return emitInferRetTypeError(
          loc, "amount must be less than or equal operand width");
    width -= amount;
  }

  return IntType::get(input.getContext(), false, width, inputi.isConst());
}

//===----------------------------------------------------------------------===//
// VerbatimExprOp
//===----------------------------------------------------------------------===//

void VerbatimExprOp::getAsmResultNames(
    function_ref<void(Value, StringRef)> setNameFn) {
  // If the text is macro like, then use a pretty name.  We only take the
  // text up to a weird character (like a paren) and currently ignore
  // parenthesized expressions.
  auto isOkCharacter = [](char c) { return llvm::isAlnum(c) || c == '_'; };
  auto name = getText();
  // Ignore a leading ` in macro name.
  if (name.starts_with("`"))
    name = name.drop_front();
  name = name.take_while(isOkCharacter);
  if (!name.empty())
    setNameFn(getResult(), name);
}

//===----------------------------------------------------------------------===//
// VerbatimWireOp
//===----------------------------------------------------------------------===//

void VerbatimWireOp::getAsmResultNames(
    function_ref<void(Value, StringRef)> setNameFn) {
  // If the text is macro like, then use a pretty name.  We only take the
  // text up to a weird character (like a paren) and currently ignore
  // parenthesized expressions.
  auto isOkCharacter = [](char c) { return llvm::isAlnum(c) || c == '_'; };
  auto name = getText();
  // Ignore a leading ` in macro name.
  if (name.starts_with("`"))
    name = name.drop_front();
  name = name.take_while(isOkCharacter);
  if (!name.empty())
    setNameFn(getResult(), name);
}

//===----------------------------------------------------------------------===//
// Conversions to/from structs in the standard dialect.
//===----------------------------------------------------------------------===//

LogicalResult HWStructCastOp::verify() {
  // We must have a bundle and a struct, with matching pairwise fields
  BundleType bundleType;
  hw::StructType structType;
  if ((bundleType = type_dyn_cast<BundleType>(getOperand().getType()))) {
    structType = dyn_cast<hw::StructType>(getType());
    if (!structType)
      return emitError("result type must be a struct");
  } else if ((bundleType = type_dyn_cast<BundleType>(getType()))) {
    structType = dyn_cast<hw::StructType>(getOperand().getType());
    if (!structType)
      return emitError("operand type must be a struct");
  } else {
    return emitError("either source or result type must be a bundle type");
  }

  auto firFields = bundleType.getElements();
  auto hwFields = structType.getElements();
  if (firFields.size() != hwFields.size())
    return emitError("bundle and struct have different number of fields");

  for (size_t findex = 0, fend = firFields.size(); findex < fend; ++findex) {
    if (firFields[findex].name.getValue() != hwFields[findex].name)
      return emitError("field names don't match '")
             << firFields[findex].name.getValue() << "', '"
             << hwFields[findex].name.getValue() << "'";
    int64_t firWidth =
        FIRRTLBaseType(firFields[findex].type).getBitWidthOrSentinel();
    int64_t hwWidth = hw::getBitWidth(hwFields[findex].type);
    if (firWidth > 0 && hwWidth > 0 && firWidth != hwWidth)
      return emitError("size of field '")
             << hwFields[findex].name.getValue() << "' don't match " << firWidth
             << ", " << hwWidth;
  }

  return success();
}

LogicalResult BitCastOp::verify() {
  auto inTypeBits = getBitWidth(getInput().getType(), /*ignoreFlip=*/true);
  auto resTypeBits = getBitWidth(getType());
  if (inTypeBits.has_value() && resTypeBits.has_value()) {
    // Bitwidths must match for valid bit
    if (*inTypeBits == *resTypeBits) {
      // non-'const' cannot be casted to 'const'
      if (containsConst(getType()) && !isConst(getOperand().getType()))
        return emitError("cannot cast non-'const' input type ")
               << getOperand().getType() << " to 'const' result type "
               << getType();
      return success();
    }
    return emitError("the bitwidth of input (")
           << *inTypeBits << ") and result (" << *resTypeBits
           << ") don't match";
  }
  if (!inTypeBits.has_value())
    return emitError("bitwidth cannot be determined for input operand type ")
           << getInput().getType();
  return emitError("bitwidth cannot be determined for result type ")
         << getType();
}

//===----------------------------------------------------------------------===//
// Custom attr-dict Directive that Elides Annotations
//===----------------------------------------------------------------------===//

/// Parse an optional attribute dictionary, adding an empty 'annotations'
/// attribute if not specified.
static ParseResult parseElideAnnotations(OpAsmParser &parser,
                                         NamedAttrList &resultAttrs) {
  auto result = parser.parseOptionalAttrDict(resultAttrs);
  if (!resultAttrs.get("annotations"))
    resultAttrs.append("annotations", parser.getBuilder().getArrayAttr({}));

  return result;
}

static void printElideAnnotations(OpAsmPrinter &p, Operation *op,
                                  DictionaryAttr attr,
                                  ArrayRef<StringRef> extraElides = {}) {
  SmallVector<StringRef> elidedAttrs(extraElides.begin(), extraElides.end());
  // Elide "annotations" if it is empty.
  if (op->getAttrOfType<ArrayAttr>("annotations").empty())
    elidedAttrs.push_back("annotations");
  // Elide "nameKind".
  elidedAttrs.push_back("nameKind");

  p.printOptionalAttrDict(op->getAttrs(), elidedAttrs);
}

/// Parse an optional attribute dictionary, adding empty 'annotations' and
/// 'portAnnotations' attributes if not specified.
static ParseResult parseElidePortAnnotations(OpAsmParser &parser,
                                             NamedAttrList &resultAttrs) {
  auto result = parseElideAnnotations(parser, resultAttrs);

  if (!resultAttrs.get("portAnnotations")) {
    SmallVector<Attribute, 16> portAnnotations(
        parser.getNumResults(), parser.getBuilder().getArrayAttr({}));
    resultAttrs.append("portAnnotations",
                       parser.getBuilder().getArrayAttr(portAnnotations));
  }
  return result;
}

// Elide 'annotations' and 'portAnnotations' attributes if they are empty.
static void printElidePortAnnotations(OpAsmPrinter &p, Operation *op,
                                      DictionaryAttr attr,
                                      ArrayRef<StringRef> extraElides = {}) {
  SmallVector<StringRef, 2> elidedAttrs(extraElides.begin(), extraElides.end());

  if (llvm::all_of(op->getAttrOfType<ArrayAttr>("portAnnotations"),
                   [&](Attribute a) { return cast<ArrayAttr>(a).empty(); }))
    elidedAttrs.push_back("portAnnotations");
  printElideAnnotations(p, op, attr, elidedAttrs);
}

//===----------------------------------------------------------------------===//
// NameKind Custom Directive
//===----------------------------------------------------------------------===//

static ParseResult parseNameKind(OpAsmParser &parser,
                                 firrtl::NameKindEnumAttr &result) {
  StringRef keyword;

  if (!parser.parseOptionalKeyword(&keyword,
                                   {"interesting_name", "droppable_name"})) {
    auto kind = symbolizeNameKindEnum(keyword);
    result = NameKindEnumAttr::get(parser.getContext(), kind.value());
    return success();
  }

  // Default is droppable name.
  result =
      NameKindEnumAttr::get(parser.getContext(), NameKindEnum::DroppableName);
  return success();
}

static void printNameKind(OpAsmPrinter &p, Operation *op,
                          firrtl::NameKindEnumAttr attr,
                          ArrayRef<StringRef> extraElides = {}) {
  if (attr.getValue() != NameKindEnum::DroppableName)
    p << " " << stringifyNameKindEnum(attr.getValue());
}

//===----------------------------------------------------------------------===//
// ImplicitSSAName Custom Directive
//===----------------------------------------------------------------------===//

static ParseResult parseFIRRTLImplicitSSAName(OpAsmParser &parser,
                                              NamedAttrList &resultAttrs) {
  if (parseElideAnnotations(parser, resultAttrs))
    return failure();
  inferImplicitSSAName(parser, resultAttrs);
  return success();
}

static void printFIRRTLImplicitSSAName(OpAsmPrinter &p, Operation *op,
                                       DictionaryAttr attrs) {
  SmallVector<StringRef, 4> elides;
  elides.push_back(hw::InnerSymbolTable::getInnerSymbolAttrName());
  elides.push_back(Forceable::getForceableAttrName());
  elideImplicitSSAName(p, op, attrs, elides);
  printElideAnnotations(p, op, attrs, elides);
}

//===----------------------------------------------------------------------===//
// MemOp Custom attr-dict Directive
//===----------------------------------------------------------------------===//

static ParseResult parseMemOp(OpAsmParser &parser, NamedAttrList &resultAttrs) {
  return parseElidePortAnnotations(parser, resultAttrs);
}

/// Always elide "ruw" and elide "annotations" if it exists or if it is empty.
static void printMemOp(OpAsmPrinter &p, Operation *op, DictionaryAttr attr) {
  // "ruw" and "inner_sym" is always elided.
  printElidePortAnnotations(p, op, attr, {"ruw", "inner_sym"});
}

//===----------------------------------------------------------------------===//
// ClassInterface custom directive
//===----------------------------------------------------------------------===//

static ParseResult parseClassInterface(OpAsmParser &parser, Type &result) {
  ClassType type;
  if (ClassType::parseInterface(parser, type))
    return failure();
  result = type;
  return success();
}

static void printClassInterface(OpAsmPrinter &p, Operation *, ClassType type) {
  type.printInterface(p);
}

//===----------------------------------------------------------------------===//
// Miscellaneous custom elision logic.
//===----------------------------------------------------------------------===//

static ParseResult parseElideEmptyName(OpAsmParser &p,
                                       NamedAttrList &resultAttrs) {
  auto result = p.parseOptionalAttrDict(resultAttrs);
  if (!resultAttrs.get("name"))
    resultAttrs.append("name", p.getBuilder().getStringAttr(""));

  return result;
}

static void printElideEmptyName(OpAsmPrinter &p, Operation *op,
                                DictionaryAttr attr,
                                ArrayRef<StringRef> extraElides = {}) {
  SmallVector<StringRef> elides(extraElides.begin(), extraElides.end());
  if (op->getAttrOfType<StringAttr>("name").getValue().empty())
    elides.push_back("name");

  p.printOptionalAttrDict(op->getAttrs(), elides);
}

static ParseResult parsePrintfAttrs(OpAsmParser &p,
                                    NamedAttrList &resultAttrs) {
  return parseElideEmptyName(p, resultAttrs);
}

static void printPrintfAttrs(OpAsmPrinter &p, Operation *op,
                             DictionaryAttr attr) {
  printElideEmptyName(p, op, attr, {"formatString"});
}

static ParseResult parseStopAttrs(OpAsmParser &p, NamedAttrList &resultAttrs) {
  return parseElideEmptyName(p, resultAttrs);
}

static void printStopAttrs(OpAsmPrinter &p, Operation *op,
                           DictionaryAttr attr) {
  printElideEmptyName(p, op, attr, {"exitCode"});
}

static ParseResult parseVerifAttrs(OpAsmParser &p, NamedAttrList &resultAttrs) {
  return parseElideEmptyName(p, resultAttrs);
}

static void printVerifAttrs(OpAsmPrinter &p, Operation *op,
                            DictionaryAttr attr) {
  printElideEmptyName(p, op, attr, {"message"});
}

//===----------------------------------------------------------------------===//
// Various namers.
//===----------------------------------------------------------------------===//

static void genericAsmResultNames(Operation *op,
                                  OpAsmSetValueNameFn setNameFn) {
  // Many firrtl dialect operations have an optional 'name' attribute.  If
  // present, use it.
  if (op->getNumResults() == 1)
    if (auto nameAttr = op->getAttrOfType<StringAttr>("name"))
      setNameFn(op->getResult(0), nameAttr.getValue());
}

void AddPrimOp::getAsmResultNames(OpAsmSetValueNameFn setNameFn) {
  genericAsmResultNames(*this, setNameFn);
}

void AndPrimOp::getAsmResultNames(OpAsmSetValueNameFn setNameFn) {
  genericAsmResultNames(*this, setNameFn);
}

void AndRPrimOp::getAsmResultNames(OpAsmSetValueNameFn setNameFn) {
  genericAsmResultNames(*this, setNameFn);
}

void SizeOfIntrinsicOp::getAsmResultNames(OpAsmSetValueNameFn setNameFn) {
  genericAsmResultNames(*this, setNameFn);
}
void AsAsyncResetPrimOp::getAsmResultNames(OpAsmSetValueNameFn setNameFn) {
  genericAsmResultNames(*this, setNameFn);
}
void AsClockPrimOp::getAsmResultNames(OpAsmSetValueNameFn setNameFn) {
  genericAsmResultNames(*this, setNameFn);
}
void AsSIntPrimOp::getAsmResultNames(OpAsmSetValueNameFn setNameFn) {
  genericAsmResultNames(*this, setNameFn);
}
void AsUIntPrimOp::getAsmResultNames(OpAsmSetValueNameFn setNameFn) {
  genericAsmResultNames(*this, setNameFn);
}
void BitsPrimOp::getAsmResultNames(OpAsmSetValueNameFn setNameFn) {
  genericAsmResultNames(*this, setNameFn);
}
void CatPrimOp::getAsmResultNames(OpAsmSetValueNameFn setNameFn) {
  genericAsmResultNames(*this, setNameFn);
}
void CvtPrimOp::getAsmResultNames(OpAsmSetValueNameFn setNameFn) {
  genericAsmResultNames(*this, setNameFn);
}
void DShlPrimOp::getAsmResultNames(OpAsmSetValueNameFn setNameFn) {
  genericAsmResultNames(*this, setNameFn);
}
void DShlwPrimOp::getAsmResultNames(OpAsmSetValueNameFn setNameFn) {
  genericAsmResultNames(*this, setNameFn);
}
void DShrPrimOp::getAsmResultNames(OpAsmSetValueNameFn setNameFn) {
  genericAsmResultNames(*this, setNameFn);
}
void DivPrimOp::getAsmResultNames(OpAsmSetValueNameFn setNameFn) {
  genericAsmResultNames(*this, setNameFn);
}
void EQPrimOp::getAsmResultNames(OpAsmSetValueNameFn setNameFn) {
  genericAsmResultNames(*this, setNameFn);
}
void GEQPrimOp::getAsmResultNames(OpAsmSetValueNameFn setNameFn) {
  genericAsmResultNames(*this, setNameFn);
}
void GTPrimOp::getAsmResultNames(OpAsmSetValueNameFn setNameFn) {
  genericAsmResultNames(*this, setNameFn);
}
void GenericIntrinsicOp::getAsmResultNames(OpAsmSetValueNameFn setNameFn) {
  genericAsmResultNames(*this, setNameFn);
}
void HeadPrimOp::getAsmResultNames(OpAsmSetValueNameFn setNameFn) {
  genericAsmResultNames(*this, setNameFn);
}
void IntegerAddOp::getAsmResultNames(OpAsmSetValueNameFn setNameFn) {
  genericAsmResultNames(*this, setNameFn);
}
void IntegerMulOp::getAsmResultNames(OpAsmSetValueNameFn setNameFn) {
  genericAsmResultNames(*this, setNameFn);
}
void IntegerShrOp::getAsmResultNames(OpAsmSetValueNameFn setNameFn) {
  genericAsmResultNames(*this, setNameFn);
}
void IsTagOp::getAsmResultNames(OpAsmSetValueNameFn setNameFn) {
  genericAsmResultNames(*this, setNameFn);
}
void IsXIntrinsicOp::getAsmResultNames(OpAsmSetValueNameFn setNameFn) {
  genericAsmResultNames(*this, setNameFn);
}
void PlusArgsValueIntrinsicOp::getAsmResultNames(
    OpAsmSetValueNameFn setNameFn) {
  genericAsmResultNames(*this, setNameFn);
}
void PlusArgsTestIntrinsicOp::getAsmResultNames(OpAsmSetValueNameFn setNameFn) {
  genericAsmResultNames(*this, setNameFn);
}
void LEQPrimOp::getAsmResultNames(OpAsmSetValueNameFn setNameFn) {
  genericAsmResultNames(*this, setNameFn);
}
void LTPrimOp::getAsmResultNames(OpAsmSetValueNameFn setNameFn) {
  genericAsmResultNames(*this, setNameFn);
}
void MulPrimOp::getAsmResultNames(OpAsmSetValueNameFn setNameFn) {
  genericAsmResultNames(*this, setNameFn);
}
void MultibitMuxOp::getAsmResultNames(OpAsmSetValueNameFn setNameFn) {
  genericAsmResultNames(*this, setNameFn);
}
void MuxPrimOp::getAsmResultNames(OpAsmSetValueNameFn setNameFn) {
  genericAsmResultNames(*this, setNameFn);
}
void Mux4CellIntrinsicOp::getAsmResultNames(OpAsmSetValueNameFn setNameFn) {
  genericAsmResultNames(*this, setNameFn);
}
void Mux2CellIntrinsicOp::getAsmResultNames(OpAsmSetValueNameFn setNameFn) {
  genericAsmResultNames(*this, setNameFn);
}
void NEQPrimOp::getAsmResultNames(OpAsmSetValueNameFn setNameFn) {
  genericAsmResultNames(*this, setNameFn);
}
void NegPrimOp::getAsmResultNames(OpAsmSetValueNameFn setNameFn) {
  genericAsmResultNames(*this, setNameFn);
}
void NotPrimOp::getAsmResultNames(OpAsmSetValueNameFn setNameFn) {
  genericAsmResultNames(*this, setNameFn);
}
void OrPrimOp::getAsmResultNames(OpAsmSetValueNameFn setNameFn) {
  genericAsmResultNames(*this, setNameFn);
}
void OrRPrimOp::getAsmResultNames(OpAsmSetValueNameFn setNameFn) {
  genericAsmResultNames(*this, setNameFn);
}
void PadPrimOp::getAsmResultNames(OpAsmSetValueNameFn setNameFn) {
  genericAsmResultNames(*this, setNameFn);
}
void RemPrimOp::getAsmResultNames(OpAsmSetValueNameFn setNameFn) {
  genericAsmResultNames(*this, setNameFn);
}
void ShlPrimOp::getAsmResultNames(OpAsmSetValueNameFn setNameFn) {
  genericAsmResultNames(*this, setNameFn);
}
void ShrPrimOp::getAsmResultNames(OpAsmSetValueNameFn setNameFn) {
  genericAsmResultNames(*this, setNameFn);
}

void SubPrimOp::getAsmResultNames(OpAsmSetValueNameFn setNameFn) {
  genericAsmResultNames(*this, setNameFn);
}

void SubaccessOp::getAsmResultNames(OpAsmSetValueNameFn setNameFn) {
  genericAsmResultNames(*this, setNameFn);
}

void SubfieldOp::getAsmResultNames(OpAsmSetValueNameFn setNameFn) {
  genericAsmResultNames(*this, setNameFn);
}

void OpenSubfieldOp::getAsmResultNames(OpAsmSetValueNameFn setNameFn) {
  genericAsmResultNames(*this, setNameFn);
}

void LHSSubfieldOp::getAsmResultNames(OpAsmSetValueNameFn setNameFn) {
  genericAsmResultNames(*this, setNameFn);
}

void SubtagOp::getAsmResultNames(OpAsmSetValueNameFn setNameFn) {
  genericAsmResultNames(*this, setNameFn);
}

void SubindexOp::getAsmResultNames(OpAsmSetValueNameFn setNameFn) {
  genericAsmResultNames(*this, setNameFn);
}

void OpenSubindexOp::getAsmResultNames(OpAsmSetValueNameFn setNameFn) {
  genericAsmResultNames(*this, setNameFn);
}

void LHSSubindexOp::getAsmResultNames(OpAsmSetValueNameFn setNameFn) {
  genericAsmResultNames(*this, setNameFn);
}

void TagExtractOp::getAsmResultNames(OpAsmSetValueNameFn setNameFn) {
  genericAsmResultNames(*this, setNameFn);
}

void TailPrimOp::getAsmResultNames(OpAsmSetValueNameFn setNameFn) {
  genericAsmResultNames(*this, setNameFn);
}

void XorPrimOp::getAsmResultNames(OpAsmSetValueNameFn setNameFn) {
  genericAsmResultNames(*this, setNameFn);
}

void XorRPrimOp::getAsmResultNames(OpAsmSetValueNameFn setNameFn) {
  genericAsmResultNames(*this, setNameFn);
}

void UninferredResetCastOp::getAsmResultNames(OpAsmSetValueNameFn setNameFn) {
  genericAsmResultNames(*this, setNameFn);
}

void ConstCastOp::getAsmResultNames(OpAsmSetValueNameFn setNameFn) {
  genericAsmResultNames(*this, setNameFn);
}

void ElementwiseXorPrimOp::getAsmResultNames(OpAsmSetValueNameFn setNameFn) {
  genericAsmResultNames(*this, setNameFn);
}

void ElementwiseOrPrimOp::getAsmResultNames(OpAsmSetValueNameFn setNameFn) {
  genericAsmResultNames(*this, setNameFn);
}

void ElementwiseAndPrimOp::getAsmResultNames(OpAsmSetValueNameFn setNameFn) {
  genericAsmResultNames(*this, setNameFn);
}

//===----------------------------------------------------------------------===//
// RefOps
//===----------------------------------------------------------------------===//

void RefCastOp::getAsmResultNames(OpAsmSetValueNameFn setNameFn) {
  genericAsmResultNames(*this, setNameFn);
}

void RefResolveOp::getAsmResultNames(OpAsmSetValueNameFn setNameFn) {
  genericAsmResultNames(*this, setNameFn);
}

void RefSendOp::getAsmResultNames(OpAsmSetValueNameFn setNameFn) {
  genericAsmResultNames(*this, setNameFn);
}

void RefSubOp::getAsmResultNames(OpAsmSetValueNameFn setNameFn) {
  genericAsmResultNames(*this, setNameFn);
}

void RWProbeOp::getAsmResultNames(OpAsmSetValueNameFn setNameFn) {
  genericAsmResultNames(*this, setNameFn);
}

FIRRTLType RefResolveOp::inferReturnType(ValueRange operands,
                                         ArrayRef<NamedAttribute> attrs,
                                         std::optional<Location> loc) {
  Type inType = operands[0].getType();
  auto inRefType = type_dyn_cast<RefType>(inType);
  if (!inRefType)
    return emitInferRetTypeError(
        loc, "ref.resolve operand must be ref type, not ", inType);
  return inRefType.getType();
}

FIRRTLType RefSendOp::inferReturnType(ValueRange operands,
                                      ArrayRef<NamedAttribute> attrs,
                                      std::optional<Location> loc) {
  Type inType = operands[0].getType();
  auto inBaseType = type_dyn_cast<FIRRTLBaseType>(inType);
  if (!inBaseType)
    return emitInferRetTypeError(
        loc, "ref.send operand must be base type, not ", inType);
  return RefType::get(inBaseType.getPassiveType());
}

FIRRTLType RefSubOp::inferReturnType(ValueRange operands,
                                     ArrayRef<NamedAttribute> attrs,
                                     std::optional<Location> loc) {
  auto refType = type_dyn_cast<RefType>(operands[0].getType());
  if (!refType)
    return emitInferRetTypeError(loc, "input must be of reference type");
  auto inType = refType.getType();
  auto fieldIdx =
      getAttr<IntegerAttr>(attrs, "index").getValue().getZExtValue();

  // TODO: Determine ref.sub + rwprobe behavior, test.
  // Probably best to demote to non-rw, but that has implications
  // for any LowerTypes behavior being relied on.
  // Allow for now, as need to LowerTypes things generally.
  if (auto vectorType = type_dyn_cast<FVectorType>(inType)) {
    if (fieldIdx < vectorType.getNumElements())
      return RefType::get(
          vectorType.getElementType().getConstType(
              vectorType.isConst() || vectorType.getElementType().isConst()),
          refType.getForceable(), refType.getLayer());
    return emitInferRetTypeError(loc, "out of range index '", fieldIdx,
                                 "' in RefType of vector type ", refType);
  }
  if (auto bundleType = type_dyn_cast<BundleType>(inType)) {
    if (fieldIdx >= bundleType.getNumElements()) {
      return emitInferRetTypeError(loc,
                                   "subfield element index is greater than "
                                   "the number of fields in the bundle type");
    }
    return RefType::get(bundleType.getElement(fieldIdx).type.getConstType(
                            bundleType.isConst() ||
                            bundleType.getElement(fieldIdx).type.isConst()),
                        refType.getForceable(), refType.getLayer());
  }

  return emitInferRetTypeError(
      loc, "ref.sub op requires a RefType of vector or bundle base type");
}

LogicalResult RefCastOp::verify() {
  auto srcLayers = getLayersFor(getInput());
  auto dstLayers = getLayersFor(getResult());
  SmallVector<SymbolRefAttr> missingLayers;
  if (!isLayerSetCompatibleWith(srcLayers, dstLayers, missingLayers)) {
    auto diag =
        emitOpError("cannot discard layer requirements of input reference");
    auto &note = diag.attachNote();
    note << "discarding layer requirements: ";
    llvm::interleaveComma(missingLayers, note);
    return failure();
  }
  return success();
}

LogicalResult RefResolveOp::verify() {
  auto srcLayers = getLayersFor(getRef());
  auto dstLayers = getAmbientLayersAt(getOperation());
  SmallVector<SymbolRefAttr> missingLayers;
  if (!isLayerSetCompatibleWith(srcLayers, dstLayers, missingLayers)) {
    auto diag =
        emitOpError("ambient layers are insufficient to resolve reference");
    auto &note = diag.attachNote();
    note << "missing layer requirements: ";
    interleaveComma(missingLayers, note);
    return failure();
  }
  return success();
}

LogicalResult RWProbeOp::verifyInnerRefs(hw::InnerRefNamespace &ns) {
  auto targetRef = getTarget();
  if (targetRef.getModule() !=
      (*this)->getParentOfType<FModuleLike>().getModuleNameAttr())
    return emitOpError() << "has non-local target";

  auto target = ns.lookup(targetRef);
  if (!target)
    return emitOpError() << "has target that cannot be resolved: " << targetRef;

  auto checkFinalType = [&](auto type, Location loc) -> LogicalResult {
    // Determine final type.
    mlir::Type fType =
        hw::FieldIdImpl::getFinalTypeByFieldID(type, target.getField());
    // Check.
    auto baseType = type_dyn_cast<FIRRTLBaseType>(fType);
    if (!baseType || baseType.getPassiveType() != getType().getType()) {
      auto diag = emitOpError("has type mismatch: target resolves to ")
                  << fType << " instead of expected " << getType().getType();
      diag.attachNote(loc) << "target resolves here";
      return diag;
    }
    return success();
  };
  if (target.isPort()) {
    auto mod = cast<FModuleLike>(target.getOp());
    return checkFinalType(mod.getPortType(target.getPort()),
                          mod.getPortLocation(target.getPort()));
  }
  hw::InnerSymbolOpInterface symOp =
      cast<hw::InnerSymbolOpInterface>(target.getOp());
  if (!symOp.getTargetResult())
    return emitOpError("has target that cannot be probed")
        .attachNote(symOp.getLoc())
        .append("target resolves here");
  auto *ancestor =
      symOp.getTargetResult().getParentBlock()->findAncestorOpInBlock(**this);
  if (!ancestor || !symOp->isBeforeInBlock(ancestor))
    return emitOpError("is not dominated by target")
        .attachNote(symOp.getLoc())
        .append("target here");
  return checkFinalType(symOp.getTargetResult().getType(), symOp.getLoc());
}

//===----------------------------------------------------------------------===//
// Layer Block Operations
//===----------------------------------------------------------------------===//

LogicalResult LayerBlockOp::verify() {
  auto layerName = getLayerName();
  auto *parentOp = (*this)->getParentOp();

  // Verify the correctness of the symbol reference.  Only verify that this
  // layer block makes sense in its parent module or layer block.
  auto nestedReferences = layerName.getNestedReferences();
  if (nestedReferences.empty()) {
    if (!isa<FModuleOp>(parentOp)) {
      auto diag = emitOpError() << "has an un-nested layer symbol, but does "
                                   "not have a 'firrtl.module' op as a parent";
      return diag.attachNote(parentOp->getLoc())
             << "illegal parent op defined here";
    }
  } else {
    auto parentLayerBlock = dyn_cast<LayerBlockOp>(parentOp);
    if (!parentLayerBlock) {
      auto diag = emitOpError()
                  << "has a nested layer symbol, but does not have a '"
                  << getOperationName() << "' op as a parent'";
      return diag.attachNote(parentOp->getLoc())
             << "illegal parent op defined here";
    }
    auto parentLayerBlockName = parentLayerBlock.getLayerName();
    if (parentLayerBlockName.getRootReference() !=
            layerName.getRootReference() ||
        parentLayerBlockName.getNestedReferences() !=
            layerName.getNestedReferences().drop_back()) {
      auto diag = emitOpError() << "is nested under an illegal layer block";
      return diag.attachNote(parentLayerBlock->getLoc())
             << "illegal parent layer block defined here";
    }
  }

  // Verify the body of the region.
  auto result = getBody(0)->walk<mlir::WalkOrder::PreOrder>(
      [&](Operation *op) -> WalkResult {
        // Skip nested layer blocks.  Those will be verified separately.
        if (isa<LayerBlockOp>(op))
          return WalkResult::skip();

        // Check all the operands of each op to make sure that only legal things
        // are captured.
        for (auto operand : op->getOperands()) {
          // Any value captured from the current layer block is fine.
          if (auto *definingOp = operand.getDefiningOp())
            if (getOperation()->isAncestor(definingOp))
              continue;

          auto type = operand.getType();

          // Capture of a non-base type, e.g., reference, is allowed.
          if (isa<PropertyType>(type)) {
            auto diag = emitOpError() << "captures a property operand";
            diag.attachNote(operand.getLoc()) << "operand is defined here";
            diag.attachNote(op->getLoc()) << "operand is used here";
            return WalkResult::interrupt();
          }

          // Capturing a non-passive type is illegal.
          if (auto baseType = type_dyn_cast<FIRRTLBaseType>(type)) {
            if (!baseType.isPassive()) {
              auto diag = emitOpError()
                          << "captures an operand which is not a passive type";
              diag.attachNote(operand.getLoc()) << "operand is defined here";
              diag.attachNote(op->getLoc()) << "operand is used here";
              return WalkResult::interrupt();
            }
          }
        }

        // Ensure that the layer block does not drive any sinks outside.
        if (auto connect = dyn_cast<FConnectLike>(op)) {
          // ref.define is allowed to drive probes outside the layerblock.
          if (isa<RefDefineOp>(connect))
            return WalkResult::advance();

          // We can drive any destination inside the current layerblock.
          auto dest = getFieldRefFromValue(connect.getDest()).getValue();
          if (auto *destOp = dest.getDefiningOp())
            if (getOperation()->isAncestor(destOp))
              return WalkResult::advance();

          auto diag =
              connect.emitOpError()
              << "connects to a destination which is defined outside its "
                 "enclosing layer block";
          diag.attachNote(getLoc()) << "enclosing layer block is defined here";
          diag.attachNote(dest.getLoc()) << "destination is defined here";
          return WalkResult::interrupt();
        }

        return WalkResult::advance();
      });

  return failure(result.wasInterrupted());
}

LogicalResult
LayerBlockOp::verifySymbolUses(SymbolTableCollection &symbolTable) {
  auto layerOp =
      symbolTable.lookupNearestSymbolFrom<LayerOp>(*this, getLayerNameAttr());
  if (!layerOp) {
    return emitOpError("invalid symbol reference");
  }

  return success();
}

//===----------------------------------------------------------------------===//
// Printer/Parser Helpers.
//===----------------------------------------------------------------------===//

/// Elide the lhs wrapper and the lhs if the inside is the rhs.
static void printOptionalLHSOpTypes(OpAsmPrinter &p, Operation *op, Type lhs,
<<<<<<< HEAD
                             Type rhs) {
=======
                                    Type rhs) {
>>>>>>> 621db0ad
  // If operand types are the same, print a rhs type.
  auto lhs_cast = dyn_cast<LHSType>(lhs);
  if (!lhs_cast || lhs_cast.getType() != rhs)
    p << lhs << ", " << rhs;
  else
    p << rhs;
}

<<<<<<< HEAD
static ParseResult parseOptionalLHSOpTypes(OpAsmParser &parser, Type &lhs, Type &rhs) {
=======
static ParseResult parseOptionalLHSOpTypes(OpAsmParser &parser, Type &lhs,
                                           Type &rhs) {
>>>>>>> 621db0ad
  if (parser.parseType(rhs))
    return failure();

  // Parse an optional rhs type.
  if (parser.parseOptionalComma()) {
    auto cRhs = dyn_cast<FIRRTLBaseType>(rhs);
    if (!cRhs)
      return failure();
    lhs = LHSType::get(parser.getContext(), cRhs);
  } else {
    lhs = rhs;
    if (parser.parseType(rhs))
      return failure();
  }
  return success();
}

//===----------------------------------------------------------------------===//
// TblGen Generated Logic.
//===----------------------------------------------------------------------===//

// Provide the autogenerated implementation guts for the Op classes.
#define GET_OP_CLASSES
#include "circt/Dialect/FIRRTL/FIRRTL.cpp.inc"<|MERGE_RESOLUTION|>--- conflicted
+++ resolved
@@ -6263,11 +6263,7 @@
 
 /// Elide the lhs wrapper and the lhs if the inside is the rhs.
 static void printOptionalLHSOpTypes(OpAsmPrinter &p, Operation *op, Type lhs,
-<<<<<<< HEAD
-                             Type rhs) {
-=======
                                     Type rhs) {
->>>>>>> 621db0ad
   // If operand types are the same, print a rhs type.
   auto lhs_cast = dyn_cast<LHSType>(lhs);
   if (!lhs_cast || lhs_cast.getType() != rhs)
@@ -6276,12 +6272,8 @@
     p << rhs;
 }
 
-<<<<<<< HEAD
-static ParseResult parseOptionalLHSOpTypes(OpAsmParser &parser, Type &lhs, Type &rhs) {
-=======
 static ParseResult parseOptionalLHSOpTypes(OpAsmParser &parser, Type &lhs,
                                            Type &rhs) {
->>>>>>> 621db0ad
   if (parser.parseType(rhs))
     return failure();
 
