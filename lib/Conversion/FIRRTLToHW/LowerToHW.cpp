//===- LowerToHW.cpp - FIRRTL to HW/SV Lowering Pass ----------------------===//
//
// Part of the LLVM Project, under the Apache License v2.0 with LLVM Exceptions.
// See https://llvm.org/LICENSE.txt for license information.
// SPDX-License-Identifier: Apache-2.0 WITH LLVM-exception
//
//===----------------------------------------------------------------------===//
//
// This is the main FIRRTL to HW/SV Lowering Pass Implementation.
//
//===----------------------------------------------------------------------===//

#include "../PassDetail.h"
#include "circt/Conversion/FIRRTLToHW.h"
#include "circt/Dialect/Comb/CombOps.h"
#include "circt/Dialect/FIRRTL/AnnotationDetails.h"
#include "circt/Dialect/FIRRTL/FIRRTLAnnotations.h"
#include "circt/Dialect/FIRRTL/FIRRTLInstanceGraph.h"
#include "circt/Dialect/FIRRTL/FIRRTLOps.h"
#include "circt/Dialect/FIRRTL/FIRRTLUtils.h"
#include "circt/Dialect/FIRRTL/FIRRTLVisitors.h"
#include "circt/Dialect/FIRRTL/NLATable.h"
#include "circt/Dialect/FIRRTL/Namespace.h"
#include "circt/Dialect/HW/HWAttributes.h"
#include "circt/Dialect/HW/HWOps.h"
#include "circt/Dialect/HW/HWTypes.h"
#include "circt/Dialect/HW/Namespace.h"
#include "circt/Dialect/SV/SVOps.h"
#include "circt/Dialect/Seq/SeqOps.h"
#include "circt/Support/BackedgeBuilder.h"
#include "circt/Support/Namespace.h"
#include "mlir/IR/BuiltinOps.h"
#include "mlir/IR/BuiltinTypes.h"
#include "mlir/IR/ImplicitLocOpBuilder.h"
#include "mlir/IR/Threading.h"
#include "mlir/Pass/Pass.h"
#include "llvm/ADT/StringSet.h"
#include "llvm/ADT/TinyPtrVector.h"
#include "llvm/Support/FormatVariadic.h"
#include "llvm/Support/Parallel.h"

using namespace circt;
using namespace firrtl;
using circt::comb::ICmpPredicate;
using hw::PortDirection;

/// Attribute that indicates that the module hierarchy starting at the
/// annotated module should be dumped to a file.
static const char moduleHierarchyFileAttrName[] = "firrtl.moduleHierarchyFile";

/// Return true if the specified type is a sized FIRRTL type (Int or Analog)
/// with zero bits.
static bool isZeroBitFIRRTLType(Type type) {
  auto ftype = type.dyn_cast<FIRRTLBaseType>();
  return ftype && ftype.getPassiveType().getBitWidthOrSentinel() == 0;
}

// Return a single source value in the operands of the given attach op if
// exists.
static Value getSingleNonInstanceOperand(AttachOp op) {
  Value singleSource;
  for (auto operand : op.getAttached()) {
    if (isZeroBitFIRRTLType(operand.getType()) ||
        operand.getDefiningOp<InstanceOp>())
      continue;
    // If it is used by other than attach op or there is already a source
    // value, bail out.
    if (!operand.hasOneUse() || singleSource)
      return {};
    singleSource = operand;
  }
  return singleSource;
}

/// This verifies that the target operation has been lowered to a legal
/// operation.  This checks that the operation recursively has no FIRRTL
/// operations or types.
static LogicalResult verifyOpLegality(Operation *op) {
  auto checkTypes = [](Operation *op) -> WalkResult {
    // Check that this operation is not a FIRRTL op.
    if (isa_and_nonnull<FIRRTLDialect>(op->getDialect()))
      return op->emitError("Found unhandled FIRRTL operation '")
             << op->getName() << "'";

    // Helper to check a TypeRange for any FIRRTL types.
    auto checkTypeRange = [&](TypeRange types) -> LogicalResult {
      if (llvm::any_of(types, [](Type type) {
            return isa<FIRRTLDialect>(type.getDialect());
          }))
        return op->emitOpError("found unhandled FIRRTL type");
      return success();
    };

    // Check operand and result types.
    if (failed(checkTypeRange(op->getOperandTypes())) ||
        failed(checkTypeRange(op->getResultTypes())))
      return WalkResult::interrupt();

    // Check the block argument types.
    for (auto &region : op->getRegions())
      for (auto &block : region)
        if (failed(checkTypeRange(block.getArgumentTypes())))
          return WalkResult::interrupt();

    // Continue to the next operation.
    return WalkResult::advance();
  };

  if (checkTypes(op).wasInterrupted() || op->walk(checkTypes).wasInterrupted())
    return failure();
  return success();
}

/// Given two FIRRTL integer types, return the widest one.
static IntType getWidestIntType(Type t1, Type t2) {
  auto t1c = t1.cast<IntType>(), t2c = t2.cast<IntType>();
  return t2c.getWidth() > t1c.getWidth() ? t2c : t1c;
}

/// Cast a value to a desired target type. This will insert struct casts and
/// unrealized conversion casts as necessary.
static Value castToFIRRTLType(Value val, Type type,
                              ImplicitLocOpBuilder &builder) {
  // Use HWStructCastOp for a bundle type.
  if (BundleType bundle = type.dyn_cast<BundleType>())
    val = builder.createOrFold<HWStructCastOp>(bundle.getPassiveType(), val);

  if (type != val.getType())
    val = builder.create<mlir::UnrealizedConversionCastOp>(type, val).getResult(
        0);

  return val;
}

/// Cast from a FIRRTL type (potentially with a flip) to a standard type.
static Value castFromFIRRTLType(Value val, Type type,
                                ImplicitLocOpBuilder &builder) {

  if (hw::StructType structTy = type.dyn_cast<hw::StructType>()) {
    // Strip off Flip type if needed.
    val = builder
              .create<mlir::UnrealizedConversionCastOp>(
                  val.getType().cast<FIRRTLBaseType>().getPassiveType(), val)
              .getResult(0);
    val = builder.createOrFold<HWStructCastOp>(type, val);
    return val;
  }

  val =
      builder.create<mlir::UnrealizedConversionCastOp>(type, val).getResult(0);

  return val;
}

/// Move a ExtractTestCode related annotation from annotations to an attribute.
static void moveVerifAnno(ModuleOp top, AnnotationSet &annos,
                          StringRef annoClass, StringRef attrBase) {
  auto anno = annos.getAnnotation(annoClass);
  auto ctx = top.getContext();
  if (!anno)
    return;
  if (auto dir = anno.getMember<StringAttr>("directory")) {
    SmallVector<NamedAttribute> old;
    for (auto i : top->getAttrs())
      old.push_back(i);
    old.emplace_back(
        StringAttr::get(ctx, attrBase),
        hw::OutputFileAttr::getAsDirectory(ctx, dir.getValue(), true, true));
    top->setAttrs(old);
  }
  if (auto file = anno.getMember<StringAttr>("filename")) {
    SmallVector<NamedAttribute> old;
    for (auto i : top->getAttrs())
      old.push_back(i);
    old.emplace_back(StringAttr::get(ctx, attrBase + ".bindfile"),
                     hw::OutputFileAttr::getFromFilename(
                         ctx, file.getValue(), /*excludeFromFileList=*/true));
    top->setAttrs(old);
  }
}

static SmallVector<FirMemory>
mergeFIRRTLMemories(const SmallVector<FirMemory> &lhs,
                    SmallVector<FirMemory> rhs) {
  if (rhs.empty())
    return lhs;
  // lhs is always sorted and uniqued
  llvm::sort(rhs);
  rhs.erase(std::unique(rhs.begin(), rhs.end()), rhs.end());
  SmallVector<FirMemory> retval;
  std::set_union(lhs.begin(), lhs.end(), rhs.begin(), rhs.end(),
                 std::back_inserter(retval));
  return retval;
}

static unsigned getBitWidthFromVectorSize(unsigned size) {
  return size == 1 ? 1 : llvm::Log2_64_Ceil(size);
}

// Try moving a name from an firrtl expression to a hw expression as a name
// hint.  Dont' overwrite an existing name.
static void tryCopyName(Operation *dst, Operation *src) {
  if (auto attr = src->getAttrOfType<StringAttr>("name"))
    if (!dst->hasAttr("sv.namehint") && !dst->hasAttr("name"))
      dst->setAttr("sv.namehint", attr);
}

//===----------------------------------------------------------------------===//
// firrtl.module Lowering Pass
//===----------------------------------------------------------------------===//
namespace {

struct FIRRTLModuleLowering;

/// This is state shared across the parallel module lowering logic.
struct CircuitLoweringState {
  std::atomic<bool> used_PRINTF_COND{false};
  std::atomic<bool> used_ASSERT_VERBOSE_COND{false};
  std::atomic<bool> used_STOP_COND{false};

  std::atomic<bool> used_RANDOMIZE_REG_INIT{false},
      used_RANDOMIZE_MEM_INIT{false};
  std::atomic<bool> used_RANDOMIZE_GARBAGE_ASSIGN{false};

  CircuitLoweringState(CircuitOp circuitOp, bool enableAnnotationWarning,
                       bool emitChiselAssertsAsSVA, bool addMuxPragmas,
                       InstanceGraph *instanceGraph, NLATable *nlaTable)
      : circuitOp(circuitOp), instanceGraph(instanceGraph),
        enableAnnotationWarning(enableAnnotationWarning),
        emitChiselAssertsAsSVA(emitChiselAssertsAsSVA),
        addMuxPragmas(addMuxPragmas), nlaTable(nlaTable) {
    auto *context = circuitOp.getContext();

    // Get the testbench output directory.
    if (auto tbAnno =
            AnnotationSet(circuitOp).getAnnotation(testBenchDirAnnoClass)) {
      auto dirName = tbAnno.getMember<StringAttr>("dirname");
      testBenchDirectory = hw::OutputFileAttr::getAsDirectory(
          context, dirName.getValue(), false, true);
    }

    for (auto &op : *circuitOp.getBodyBlock()) {
      if (auto module = dyn_cast<FModuleLike>(op))
        if (AnnotationSet::removeAnnotations(module, dutAnnoClass))
          dut = module;
    }

    // Figure out which module is the DUT and TestHarness.  If there is no
    // module marked as the DUT, the top module is the DUT. If the DUT and the
    // test harness are the same, then there is no test harness.
    testHarness = instanceGraph->getTopLevelModule();
    if (!dut) {
      dut = testHarness;
      testHarness = nullptr;
    } else if (dut == testHarness) {
      testHarness = nullptr;
    }
  }

  Operation *getNewModule(Operation *oldModule) {
    auto it = oldToNewModuleMap.find(oldModule);
    return it != oldToNewModuleMap.end() ? it->second : nullptr;
  }

  // Process remaining annotations and emit warnings on unprocessed annotations
  // still remaining in the annoSet.
  void processRemainingAnnotations(Operation *op, const AnnotationSet &annoSet);

  CircuitOp circuitOp;

  // Safely add a BindOp to global mutable state.  This will acquire a lock to
  // do this safely.
  void addBind(sv::BindOp op) {
    std::lock_guard<std::mutex> lock(bindsMutex);
    binds.push_back(op);
  }

  FModuleLike getDut() { return dut; }
  FModuleLike getTestHarness() { return testHarness; }

  // Return true if this module is the DUT or is instantiated by the DUT.
  // Returns false if the module is not instantiated by the DUT.
  bool isInDUT(hw::HWModuleLike child) {
    if (auto parent = dyn_cast<hw::HWModuleLike>(*dut))
      return getInstanceGraph()->isAncestor(child, parent);
    return dut == child;
  }

  hw::OutputFileAttr getTestBenchDirectory() { return testBenchDirectory; }

  // Return true if this module is instantiated by the Test Harness.  Returns
  // false if the module is not instantiated by the Test Harness or if the Test
  // Harness is not known.
  bool isInTestHarness(hw::HWModuleLike mod) { return !isInDUT(mod); }

  InstanceGraph *getInstanceGraph() { return instanceGraph; }

  // Given the FirMemory name, return the generated op module name. This map
  // maintains the appropriate names for the deduped memories.
  StringAttr getGenOpMemName(StringAttr oldName) const {
    auto iter = memoryNameMap.find(oldName);
    assert(iter != memoryNameMap.end() && "Memory name map not found");
    return iter->getSecond();
  }

private:
  friend struct FIRRTLModuleLowering;
  friend struct FIRRTLLowering;
  CircuitLoweringState(const CircuitLoweringState &) = delete;
  void operator=(const CircuitLoweringState &) = delete;

  DenseMap<Operation *, Operation *> oldToNewModuleMap;

  /// Cache of module symbols.  We need to test hirarchy-based properties to
  /// lower annotaitons.
  InstanceGraph *instanceGraph;

  // Record the set of remaining annotation classes. This is used to warn only
  // once about any annotation class.
  StringSet<> pendingAnnotations;
  const bool enableAnnotationWarning;
  std::mutex annotationPrintingMtx;

  const bool emitChiselAssertsAsSVA;
  const bool addMuxPragmas;

  // Records any sv::BindOps that are found during the course of execution.
  // This is unsafe to access directly and should only be used through addBind.
  SmallVector<sv::BindOp> binds;

  // Control access to binds.
  std::mutex bindsMutex;

  // The design-under-test (DUT), if it is found.  This will be set if a
  // "sifive.enterprise.firrtl.MarkDUTAnnotation" exists.
  FModuleLike dut;

  // If there is a module marked as the DUT and it is not the top level module,
  // this will be set.
  FModuleLike testHarness;

  // If there is a testbench output directory, this will be set.
  hw::OutputFileAttr testBenchDirectory;

  /// A mapping of instances to their forced instantiation names (if
  /// applicable).
  DenseMap<std::pair<Attribute, Attribute>, Attribute> instanceForceNames;

  /// Map of original FirMemory name to the Generated Op name. All the deduped
  /// memories have the same FirMemory name (because it is derived from the
  /// memory parameters), but the generated op name depends on the MemOp name,
  /// which is selected after dedup.
  DenseMap<StringAttr, StringAttr> memoryNameMap;

  /// Cached nla table analysis.
  NLATable *nlaTable = nullptr;
};

void CircuitLoweringState::processRemainingAnnotations(
    Operation *op, const AnnotationSet &annoSet) {
  if (!enableAnnotationWarning || annoSet.empty())
    return;
  std::lock_guard<std::mutex> lock(annotationPrintingMtx);

  for (auto a : annoSet) {
    auto inserted = pendingAnnotations.insert(a.getClass());
    if (!inserted.second)
      continue;

    // The following annotations are okay to be silently dropped at this point.
    // This can occur for example if an annotation marks something in the IR as
    // not to be processed by a pass, but that pass hasn't run anyway.
    if (a.isClass(
            // If the class is `circt.nonlocal`, it's not really an annotation,
            // but part of a path specifier for another annotation which is
            // non-local.  We can ignore these path specifiers since there will
            // be a warning produced for the real annotation.
            "circt.nonlocal",
            // The following are either consumed by a pass running before
            // LowerToHW, or they have no effect if the pass doesn't run at all.
            // If the accompanying pass runs on the HW dialect, then LowerToHW
            // should have consumed and processed these into an attribute on the
            // output.
            dontObfuscateModuleAnnoClass, noDedupAnnoClass,
            // The following are inspected (but not consumed) by FIRRTL/GCT
            // passes that have all run by now. Since no one is responsible for
            // consuming these, they will linger around and can be ignored.
            scalaClassAnnoClass, dutAnnoClass, metadataDirectoryAttrName,
            elaborationArtefactsDirectoryAnnoClass, testBenchDirAnnoClass,
            subCircuitsTargetDirectoryAnnoClass,
            // This annotation is used to mark which external modules are
            // imported blackboxes from the BlackBoxReader pass.
            blackBoxAnnoClass,
            // This annotation is used by several GrandCentral passes.
            extractGrandCentralClass,
            // The following will be handled while lowering the verification
            // ops.
            extractAssertAnnoClass, extractAssumeAnnoClass,
            extractCoverageAnnoClass,
            // The following will be handled after lowering FModule ops, since
            // they are still needed on the circuit until after lowering
            // FModules.
            moduleHierAnnoClass, testHarnessHierAnnoClass,
            blackBoxTargetDirAnnoClass))
      continue;

    mlir::emitWarning(op->getLoc(), "unprocessed annotation:'" + a.getClass() +
                                        "' still remaining after LowerToHW");
  }
}
} // end anonymous namespace

namespace {
struct FIRRTLModuleLowering : public LowerFIRRTLToHWBase<FIRRTLModuleLowering> {

  void runOnOperation() override;
  void setDisableMemRandomization() { disableMemRandomization = true; }
  void setDisableRegRandomization() { disableRegRandomization = true; }
  void setEnableAnnotationWarning() { enableAnnotationWarning = true; }
  void setEmitChiselAssertAsSVA() { emitChiselAssertsAsSVA = true; }
  void setAddMuxPragmas() { addMuxPragmas = true; }

private:
  void lowerFileHeader(CircuitOp op, CircuitLoweringState &loweringState);
  LogicalResult lowerPorts(ArrayRef<PortInfo> firrtlPorts,
                           SmallVectorImpl<hw::PortInfo> &ports,
                           Operation *moduleOp, StringRef moduleName,
                           CircuitLoweringState &loweringState);
  bool handleForceNameAnnos(FModuleLike oldModule, AnnotationSet &annos,
                            CircuitLoweringState &loweringState);
  hw::HWModuleOp lowerModule(FModuleOp oldModule, Block *topLevelModule,
                             CircuitLoweringState &loweringState);
  hw::HWModuleExternOp lowerExtModule(FExtModuleOp oldModule,
                                      Block *topLevelModule,
                                      CircuitLoweringState &loweringState);
  hw::HWModuleExternOp lowerMemModule(FMemModuleOp oldModule,
                                      Block *topLevelModule,
                                      CircuitLoweringState &loweringState);

  LogicalResult lowerModuleBody(FModuleOp oldModule,
                                CircuitLoweringState &loweringState);
  LogicalResult lowerModuleOperations(hw::HWModuleOp module,
                                      CircuitLoweringState &loweringState);

  void lowerMemoryDecls(ArrayRef<FirMemory> mems,
                        CircuitLoweringState &loweringState);
};

} // end anonymous namespace

/// This is the pass constructor.
std::unique_ptr<mlir::Pass> circt::createLowerFIRRTLToHWPass(
    bool enableAnnotationWarning, bool emitChiselAssertsAsSVA,
    bool addMuxPragmas, bool disableMemRandomization,
    bool disableRegRandomization) {
  auto pass = std::make_unique<FIRRTLModuleLowering>();
  if (enableAnnotationWarning)
    pass->setEnableAnnotationWarning();
  if (emitChiselAssertsAsSVA)
    pass->setEmitChiselAssertAsSVA();
  if (addMuxPragmas)
    pass->setAddMuxPragmas();
  if (disableMemRandomization)
    pass->setDisableMemRandomization();
  if (disableRegRandomization)
    pass->setDisableRegRandomization();
  return pass;
}

/// Run on the firrtl.circuit operation, lowering any firrtl.module operations
/// it contains.
void FIRRTLModuleLowering::runOnOperation() {

  // We run on the top level modules in the IR blob.  Start by finding the
  // firrtl.circuit within it.  If there is none, then there is nothing to do.
  auto *topLevelModule = getOperation().getBody();

  // Find the single firrtl.circuit in the module.
  CircuitOp circuit;
  for (auto &op : *topLevelModule) {
    if ((circuit = dyn_cast<CircuitOp>(&op)))
      break;
  }

  if (!circuit)
    return;

  auto *circuitBody = circuit.getBodyBlock();

  // Keep track of the mapping from old to new modules.  The result may be null
  // if lowering failed.
  CircuitLoweringState state(
      circuit, enableAnnotationWarning, emitChiselAssertsAsSVA, addMuxPragmas,
      &getAnalysis<InstanceGraph>(), &getAnalysis<NLATable>());

  SmallVector<FModuleOp, 32> modulesToProcess;

  AnnotationSet circuitAnno(circuit);
  moveVerifAnno(getOperation(), circuitAnno, extractAssertAnnoClass,
                "firrtl.extract.assert");
  moveVerifAnno(getOperation(), circuitAnno, extractAssumeAnnoClass,
                "firrtl.extract.assume");
  moveVerifAnno(getOperation(), circuitAnno, extractCoverageAnnoClass,
                "firrtl.extract.cover");
  circuitAnno.removeAnnotationsWithClass(
      extractAssertAnnoClass, extractAssumeAnnoClass, extractCoverageAnnoClass);

  // Pass along the testbench directory for ExtractTestCode to use later.
  if (auto tbAnno = circuitAnno.getAnnotation(testBenchDirAnnoClass)) {
    auto dirName = tbAnno.getMember<StringAttr>("dirname");
    auto testBenchDir = hw::OutputFileAttr::getAsDirectory(
        &getContext(), dirName.getValue(), /*excludeFromFileList=*/true,
        /*includeReplicatedOps=*/true);
    getOperation()->setAttr("firrtl.extract.testbench", testBenchDir);
  }

  state.processRemainingAnnotations(circuit, circuitAnno);
  // Iterate through each operation in the circuit body, transforming any
  // FModule's we come across. If any module fails to lower, return early.
  for (auto &op : make_early_inc_range(circuitBody->getOperations())) {
    TypeSwitch<Operation *>(&op)
        .Case<FModuleOp>([&](auto module) {
          auto loweredMod = lowerModule(module, topLevelModule, state);
          if (!loweredMod)
            return signalPassFailure();

          state.oldToNewModuleMap[&op] = loweredMod;
          modulesToProcess.push_back(module);
        })
        .Case<FExtModuleOp>([&](auto extModule) {
          auto loweredMod = lowerExtModule(extModule, topLevelModule, state);
          if (!loweredMod)
            return signalPassFailure();
          state.oldToNewModuleMap[&op] = loweredMod;
        })
        .Case<FMemModuleOp>([&](auto memModule) {
          auto loweredMod = lowerMemModule(memModule, topLevelModule, state);
          if (!loweredMod)
            return signalPassFailure();
          state.oldToNewModuleMap[&op] = loweredMod;
        })
        .Default([&](Operation *op) {
          // We don't know what this op is.  If it has no illegal FIRRTL types,
          // we can forward the operation.  Otherwise, we emit an error and drop
          // the operation from the circuit.
          if (succeeded(verifyOpLegality(op)))
            op->moveBefore(topLevelModule, topLevelModule->end());
          else
            return signalPassFailure();
        });
  }
  // Handle the creation of the module hierarchy metadata.

  // Collect the two sets of hierarchy files from the circuit. Some of them will
  // be rooted at the test harness, the others will be rooted at the DUT.
  SmallVector<Attribute> dutHierarchyFiles;
  SmallVector<Attribute> testHarnessHierarchyFiles;
  circuitAnno.removeAnnotations([&](Annotation annotation) {
    if (annotation.isClass(moduleHierAnnoClass)) {
      auto file = hw::OutputFileAttr::getFromFilename(
          &getContext(),
          annotation.getMember<StringAttr>("filename").getValue(),
          /*excludeFromFileList=*/true);
      dutHierarchyFiles.push_back(file);
      return true;
    }
    if (annotation.isClass(testHarnessHierAnnoClass)) {
      auto file = hw::OutputFileAttr::getFromFilename(
          &getContext(),
          annotation.getMember<StringAttr>("filename").getValue(),
          /*excludeFromFileList=*/true);
      // If there is no testHarness, we print the hiearchy for this file
      // starting at the DUT.
      if (state.getTestHarness())
        testHarnessHierarchyFiles.push_back(file);
      else
        dutHierarchyFiles.push_back(file);
      return true;
    }
    return false;
  });
  // Attach the lowered form of these annotations.
  if (!dutHierarchyFiles.empty())
    state.oldToNewModuleMap[state.getDut()]->setAttr(
        moduleHierarchyFileAttrName,
        ArrayAttr::get(&getContext(), dutHierarchyFiles));
  if (!testHarnessHierarchyFiles.empty())
    state.oldToNewModuleMap[state.getTestHarness()]->setAttr(
        moduleHierarchyFileAttrName,
        ArrayAttr::get(&getContext(), testHarnessHierarchyFiles));

  // Collect all the memories in the module. Construct the FirMemory, set the
  // DUT flag and also record the Memop.
  auto collectFIRRTLMemories =
      [&state](FModuleOp module) -> SmallVector<FirMemory> {
    SmallVector<FirMemory> retval;
    // Check if this module is in the DUT hierarchy.
    bool isInDut = state.isInDUT(module);
    for (auto op : module.getBodyBlock()->getOps<MemOp>()) {
      auto sum = op.getSummary();
      sum.isInDut = isInDut;
      sum.op = op;
      retval.push_back(sum);
    }
    return retval;
  };

  // 1. First collect the memories as FirMemory, set the DUT flag and also
  // record the MemOp.
  // 2. Then Dedup the memories using the mergeFIRRTLMemories routine. This uses
  // the memory parameters to merge memories with the exactly same parameters.
  // 3. Then For each of the deduped memories, create the HWModuleGeneratedOp,
  // and assign a unique name to the wrapper module based on the MemOp name. It
  // is important to use the MemOp name because appropriate prefixes have to be
  // respected, also the correct output directory needs to be set based on the
  // DUT or testbench hierarchy.
  SmallVector<FirMemory> memories;
  if (getContext().isMultithreadingEnabled()) {
    memories = llvm::parallelTransformReduce(
        modulesToProcess.begin(), modulesToProcess.end(),
        SmallVector<FirMemory>(), mergeFIRRTLMemories, collectFIRRTLMemories);
  } else {
    for (auto m : modulesToProcess)
      memories = mergeFIRRTLMemories(memories, collectFIRRTLMemories(m));
  }
  if (!memories.empty())
    lowerMemoryDecls(memories, state);

  // Now that we've lowered all of the modules, move the bodies over and
  // update any instances that refer to the old modules.
  auto result = mlir::failableParallelForEachN(
      &getContext(), 0, modulesToProcess.size(), [&](auto index) {
        return lowerModuleBody(modulesToProcess[index], state);
      });

  // If any module bodies failed to lower, return early.
  if (failed(result))
    return signalPassFailure();

  // Move binds from inside modules to outside modules.
  for (auto bind : state.binds) {
    bind->moveBefore(bind->getParentOfType<hw::HWModuleOp>());
  }

  // Finally delete all the old modules.
  for (auto oldNew : state.oldToNewModuleMap)
    oldNew.first->erase();

  // Emit all the macros and preprocessor gunk at the start of the file.
  lowerFileHeader(circuit, state);

  // Now that the modules are moved over, remove the Circuit.
  circuit.erase();
}

void FIRRTLModuleLowering::lowerMemoryDecls(ArrayRef<FirMemory> mems,
                                            CircuitLoweringState &state) {
  assert(!mems.empty());
  auto namesp = CircuitNamespace(state.circuitOp);
  state.used_RANDOMIZE_MEM_INIT = 1;
  // Insert memories at the bottom of the file.
  OpBuilder b(state.circuitOp);
  b.setInsertionPointAfter(state.circuitOp);
  std::array<StringRef, 14> schemaFields = {
      "depth",          "numReadPorts",    "numWritePorts", "numReadWritePorts",
      "readLatency",    "writeLatency",    "width",         "maskGran",
      "readUnderWrite", "writeUnderWrite", "writeClockIDs", "initFilename",
      "initIsBinary",   "initIsInline"};
  auto schemaFieldsAttr = b.getStrArrayAttr(schemaFields);
  auto schema = b.create<hw::HWGeneratorSchemaOp>(
      mems.front().loc, "FIRRTLMem", "FIRRTL_Memory", schemaFieldsAttr);
  auto memorySchema = SymbolRefAttr::get(schema);

  Type b1Type = IntegerType::get(&getContext(), 1);

  for (auto &mem : mems) {
    SmallVector<hw::PortInfo> ports;
    size_t inputPin = 0;
    size_t outputPin = 0;
    // We don't need a single bit mask, it can be combined with enable. Create
    // an unmasked memory if maskBits = 1.

    auto makePortCommon = [&](StringRef prefix, size_t idx, Type bAddrType) {
      ports.push_back({b.getStringAttr(prefix + Twine(idx) + "_addr"),
                       PortDirection::INPUT, bAddrType, inputPin++});
      ports.push_back({b.getStringAttr(prefix + Twine(idx) + "_en"),
                       PortDirection::INPUT, b1Type, inputPin++});
      ports.push_back({b.getStringAttr(prefix + Twine(idx) + "_clk"),
                       PortDirection::INPUT, b1Type, inputPin++});
    };

    Type bDataType =
        IntegerType::get(&getContext(), std::max((size_t)1, mem.dataWidth));
    Type maskType = IntegerType::get(&getContext(), mem.maskBits);

    Type bAddrType = IntegerType::get(
        &getContext(), std::max(1U, llvm::Log2_64_Ceil(mem.depth)));

    for (size_t i = 0, e = mem.numReadPorts; i != e; ++i) {
      makePortCommon("R", i, bAddrType);
      ports.push_back({b.getStringAttr("R" + Twine(i) + "_data"),
                       PortDirection::OUTPUT, bDataType, outputPin++});
    }
    for (size_t i = 0, e = mem.numReadWritePorts; i != e; ++i) {
      makePortCommon("RW", i, bAddrType);
      ports.push_back({b.getStringAttr("RW" + Twine(i) + "_wmode"),
                       PortDirection::INPUT, b1Type, inputPin++});
      ports.push_back({b.getStringAttr("RW" + Twine(i) + "_wdata"),
                       PortDirection::INPUT, bDataType, inputPin++});
      ports.push_back({b.getStringAttr("RW" + Twine(i) + "_rdata"),
                       PortDirection::OUTPUT, bDataType, outputPin++});
      // Ignore mask port, if maskBits =1
      if (mem.isMasked)
        ports.push_back({b.getStringAttr("RW" + Twine(i) + "_wmask"),
                         PortDirection::INPUT, maskType, inputPin++});
    }

    for (size_t i = 0, e = mem.numWritePorts; i != e; ++i) {
      makePortCommon("W", i, bAddrType);
      ports.push_back({b.getStringAttr("W" + Twine(i) + "_data"),
                       PortDirection::INPUT, bDataType, inputPin++});
      // Ignore mask port, if maskBits =1
      if (mem.isMasked)
        ports.push_back({b.getStringAttr("W" + Twine(i) + "_mask"),
                         PortDirection::INPUT, maskType, inputPin++});
    }

    // Mask granularity is the number of data bits that each mask bit can
    // guard. By default it is equal to the data bitwidth.
    auto maskGran = mem.isMasked ? mem.dataWidth / mem.maskBits : mem.dataWidth;
    NamedAttribute genAttrs[] = {
        b.getNamedAttr("depth", b.getI64IntegerAttr(mem.depth)),
        b.getNamedAttr("numReadPorts", b.getUI32IntegerAttr(mem.numReadPorts)),
        b.getNamedAttr("numWritePorts",
                       b.getUI32IntegerAttr(mem.numWritePorts)),
        b.getNamedAttr("numReadWritePorts",
                       b.getUI32IntegerAttr(mem.numReadWritePorts)),
        b.getNamedAttr("readLatency", b.getUI32IntegerAttr(mem.readLatency)),
        b.getNamedAttr("writeLatency", b.getUI32IntegerAttr(mem.writeLatency)),
        b.getNamedAttr("width", b.getUI32IntegerAttr(mem.dataWidth)),
        b.getNamedAttr("maskGran", b.getUI32IntegerAttr(maskGran)),
        b.getNamedAttr("readUnderWrite",
                       b.getUI32IntegerAttr(mem.readUnderWrite)),
        b.getNamedAttr("writeUnderWrite",
                       hw::WUWAttr::get(b.getContext(), mem.writeUnderWrite)),
        b.getNamedAttr("writeClockIDs", b.getI32ArrayAttr(mem.writeClockIDs)),
        b.getNamedAttr("initFilename",
                       mem.init ? mem.init.getFilename() : b.getStringAttr("")),
        b.getNamedAttr(
            "initIsBinary",
            b.getBoolAttr(mem.init ? mem.init.getIsBinary() : false)),
        b.getNamedAttr(
            "initIsInline",
            b.getBoolAttr(mem.init ? mem.init.getIsInline() : false))};

    // Make the global module for the memory
    // Set a name for the memory wrapper module, the combMem is an arbitrary
    // suffix. It is important to derive the name from the original MemOp name,
    // to respect the corresponding prefixes..
    auto memoryName = b.getStringAttr(
        namesp.newName(static_cast<MemOp>(mem.op).getName() + "_combMem"));
    // Now record this generated name for the corresponding FirMemory name,
    // because all the memories that have the same FirMemory name, will now use
    // this new generated name at the Instance Op. Basically this is the name
    // used for all the deduped memories.
    state.memoryNameMap[mem.getFirMemoryName()] = memoryName;
    auto genOp = b.create<hw::HWModuleGeneratedOp>(
        mem.loc, memorySchema, memoryName, ports, StringRef(), ArrayAttr(),
        genAttrs);
    // Also set the appropriate directory.
    if (!mem.isInDut)
      if (auto testBenchDir = state.getTestBenchDirectory())
        genOp->setAttr("output_file", testBenchDir);
  }
}

/// Emit the file header that defines a bunch of macros.
void FIRRTLModuleLowering::lowerFileHeader(CircuitOp op,
                                           CircuitLoweringState &state) {
  // Intentionally pass an UnknownLoc here so we don't get line number
  // comments on the output of this boilerplate in generated Verilog.
  ImplicitLocOpBuilder b(UnknownLoc::get(&getContext()), op);

  // TODO: We could have an operation for macros and uses of them, and
  // even turn them into symbols so we can DCE unused macro definitions.
  auto emitString = [&](StringRef verilogString) {
    b.create<sv::VerbatimOp>(verilogString);
  };

  // Helper function to emit a "#ifdef guard" with a `define in the then and
  // optionally in the else branch.
  auto emitGuardedDefine = [&](const char *guard, const char *defineTrue,
                               const char *defineFalse = nullptr) {
    std::string define = "`define ";
    if (!defineFalse) {
      assert(defineTrue && "didn't define anything");
      b.create<sv::IfDefOp>(guard, [&]() { emitString(define + defineTrue); });
    } else {
      b.create<sv::IfDefOp>(
          guard,
          [&]() {
            if (defineTrue)
              emitString(define + defineTrue);
          },
          [&]() { emitString(define + defineFalse); });
    }
  };

  // Helper function to emit #ifndef guard.
  auto emitGuard = [&](const char *guard, llvm::function_ref<void(void)> body) {
    b.create<sv::IfDefOp>(
        guard, []() {}, body);
  };

  bool needsRandomizeRegInit =
      state.used_RANDOMIZE_REG_INIT && !disableRegRandomization;
  bool needsRandomizeMemInit =
      state.used_RANDOMIZE_MEM_INIT && !disableMemRandomization;

  // If none of the macros are needed, then don't emit any header at all, not
  // even the header comment.
  if (!state.used_RANDOMIZE_GARBAGE_ASSIGN && !needsRandomizeRegInit &&
      !needsRandomizeMemInit && !state.used_PRINTF_COND &&
      !state.used_ASSERT_VERBOSE_COND && !state.used_STOP_COND)
    return;

  emitString("// Standard header to adapt well known macros to our needs.");

  bool needRandom = false;
  if (state.used_RANDOMIZE_GARBAGE_ASSIGN) {
    emitGuard("RANDOMIZE", [&]() {
      emitGuardedDefine("RANDOMIZE_GARBAGE_ASSIGN", "RANDOMIZE");
    });
    needRandom = true;
  }
  if (needsRandomizeRegInit) {
    emitGuard("RANDOMIZE",
              [&]() { emitGuardedDefine("RANDOMIZE_REG_INIT", "RANDOMIZE"); });
    needRandom = true;
  }
  if (needsRandomizeMemInit) {
    emitGuard("RANDOMIZE",
              [&]() { emitGuardedDefine("RANDOMIZE_MEM_INIT", "RANDOMIZE"); });
    needRandom = true;
  }

  if (needRandom) {
    emitString("\n// RANDOM may be set to an expression that produces a 32-bit "
               "random unsigned value.");
    emitGuardedDefine("RANDOM", nullptr, "RANDOM $random");
  }

  if (state.used_PRINTF_COND) {
    emitString("\n// Users can define 'PRINTF_COND' to add an extra gate to "
               "prints.");
    emitGuard("PRINTF_COND_", [&]() {
      emitGuardedDefine("PRINTF_COND", "PRINTF_COND_ (`PRINTF_COND)",
                        "PRINTF_COND_ 1");
    });
  }

  if (state.used_ASSERT_VERBOSE_COND) {
    emitString("\n// Users can define 'ASSERT_VERBOSE_COND' to add an extra "
               "gate to assert error printing.");
    emitGuard("ASSERT_VERBOSE_COND_", [&]() {
      emitGuardedDefine("ASSERT_VERBOSE_COND",
                        "ASSERT_VERBOSE_COND_ (`ASSERT_VERBOSE_COND)",
                        "ASSERT_VERBOSE_COND_ 1");
    });
  }

  if (state.used_STOP_COND) {
    emitString("\n// Users can define 'STOP_COND' to add an extra gate "
               "to stop conditions.");
    emitGuard("STOP_COND_", [&]() {
      emitGuardedDefine("STOP_COND", "STOP_COND_ (`STOP_COND)", "STOP_COND_ 1");
    });
  }

  if (needRandom) {
    emitString("\n// Users can define INIT_RANDOM as general code that gets "
               "injected "
               "into the\n// initializer block for modules with registers.");
    emitGuardedDefine("INIT_RANDOM", nullptr, "INIT_RANDOM");

    emitString(
        "\n// If using random initialization, you can also define "
        "RANDOMIZE_DELAY to\n// customize the delay used, otherwise 0.002 "
        "is used.");
    emitGuardedDefine("RANDOMIZE_DELAY", nullptr, "RANDOMIZE_DELAY 0.002");

    emitString("\n// Define INIT_RANDOM_PROLOG_ for use in our modules below.");
    emitGuard("INIT_RANDOM_PROLOG_", [&]() {
      b.create<sv::IfDefOp>(
          "RANDOMIZE",
          [&]() {
            emitGuardedDefine(
                "VERILATOR", "INIT_RANDOM_PROLOG_ `INIT_RANDOM",
                "INIT_RANDOM_PROLOG_ `INIT_RANDOM #`RANDOMIZE_DELAY begin end");
          },
          [&]() { emitString("`define INIT_RANDOM_PROLOG_"); });
    });
  }

  if (state.used_RANDOMIZE_GARBAGE_ASSIGN) {
    emitString("\n// RANDOMIZE_GARBAGE_ASSIGN enable range checks for mem "
               "assignments.");
    emitGuard("RANDOMIZE_GARBAGE_ASSIGN_BOUND_CHECK", [&]() {
      b.create<sv::IfDefOp>(
          "RANDOMIZE_GARBAGE_ASSIGN",
          [&]() {
            emitString(
                "`define RANDOMIZE_GARBAGE_ASSIGN_BOUND_CHECK(INDEX, VALUE, "
                "SIZE) \\");
            emitString("  ((INDEX) < (SIZE) ? (VALUE) : {`RANDOM})");
          },
          [&]() {
            emitString("`define RANDOMIZE_GARBAGE_ASSIGN_BOUND_CHECK(INDEX, "
                       "VALUE, SIZE) (VALUE)");
          });
    });
  }

  // Blank line to separate the header from the modules.
  emitString("");
}

LogicalResult
FIRRTLModuleLowering::lowerPorts(ArrayRef<PortInfo> firrtlPorts,
                                 SmallVectorImpl<hw::PortInfo> &ports,
                                 Operation *moduleOp, StringRef moduleName,
                                 CircuitLoweringState &loweringState) {
  ports.reserve(firrtlPorts.size());
  size_t numArgs = 0;
  size_t numResults = 0;
  for (auto firrtlPort : firrtlPorts) {
    hw::PortInfo hwPort;
    hwPort.name = firrtlPort.name;
    hwPort.type = lowerType(firrtlPort.type);
    if (firrtlPort.sym)
      if (firrtlPort.sym.size() > 1 ||
          (firrtlPort.sym.size() == 1 && !firrtlPort.sym.getSymName()))
        return emitError(firrtlPort.loc)
               << "cannot lower aggregate port " << firrtlPort.name
               << " with field sensitive symbols, HW dialect does not support "
                  "per field symbols yet.";
    hwPort.sym = firrtlPort.sym;
    bool hadDontTouch = firrtlPort.annotations.removeDontTouch();
    if (hadDontTouch && !hwPort.sym) {
      if (hwPort.type.isInteger(0)) {
        mlir::emitWarning(firrtlPort.loc)
            << "zero width port " << hwPort.name
            << " has dontTouch annotation, removing anyway";
        continue;
      }
      hwPort.sym = hw::InnerSymAttr::get(StringAttr::get(
          moduleOp->getContext(),
          Twine("__") + moduleName + Twine("__") + firrtlPort.name.strref()));
    }

    // We can't lower all types, so make sure to cleanly reject them.
    if (!hwPort.type) {
      moduleOp->emitError("cannot lower this port type to HW");
      return failure();
    }

    // If this is a zero bit port, just drop it.  It doesn't matter if it is
    // input, output, or inout.  We don't want these at the HW level.
    if (hwPort.type.isInteger(0)) {
      if (hwPort.sym && !hwPort.sym.empty()) {
        return mlir::emitError(firrtlPort.loc)
               << "zero width port " << hwPort.name
               << " is referenced by name [" << hwPort.sym
               << "] (e.g. in an XMR) but must be removed";
      }
      continue;
    }

    // Figure out the direction of the port.
    if (firrtlPort.isOutput()) {
      hwPort.direction = hw::PortDirection::OUTPUT;
      hwPort.argNum = numResults++;
    } else if (firrtlPort.isInput()) {
      hwPort.direction = hw::PortDirection::INPUT;
      hwPort.argNum = numArgs++;
    } else {
      // If the port is an inout bundle or contains an analog type, then it is
      // implicitly inout.
      hwPort.type = hw::InOutType::get(hwPort.type);
      hwPort.direction = hw::PortDirection::INOUT;
      hwPort.argNum = numArgs++;
    }
    hwPort.loc = firrtlPort.loc;
    ports.push_back(hwPort);
    loweringState.processRemainingAnnotations(moduleOp, firrtlPort.annotations);
  }
  return success();
}

/// Map the parameter specifier on the specified extmodule into the HWModule
/// representation for parameters.  If `ignoreValues` is true, all the values
/// are dropped.
static ArrayAttr getHWParameters(FExtModuleOp module, bool ignoreValues) {
  auto params = llvm::map_range(module.getParameters(), [](Attribute a) {
    return a.cast<ParamDeclAttr>();
  });
  if (params.empty())
    return {};

  Builder builder(module);

  // Map the attributes over from firrtl attributes to HW attributes
  // directly.  MLIR's DictionaryAttr always stores keys in the dictionary
  // in sorted order which is nicely stable.
  SmallVector<Attribute> newParams;
  for (const ParamDeclAttr &entry : params) {
    auto name = entry.getName();
    auto type = entry.getType();
    auto value = ignoreValues ? Attribute() : entry.getValue();
    auto paramAttr =
        hw::ParamDeclAttr::get(builder.getContext(), name, type, value);
    newParams.push_back(paramAttr);
  }
  return builder.getArrayAttr(newParams);
}

bool FIRRTLModuleLowering::handleForceNameAnnos(
    FModuleLike oldModule, AnnotationSet &annos,
    CircuitLoweringState &loweringState) {
  bool failed = false;
  // Remove ForceNameAnnotations by generating verilogNames on instances.
  annos.removeAnnotations([&](Annotation anno) {
    if (!anno.isClass(forceNameAnnoClass))
      return false;

    auto sym = anno.getMember<FlatSymbolRefAttr>("circt.nonlocal");
    // This must be a non-local annotation due to how the Chisel API is
    // implemented.
    //
    // TODO: handle this in some sensible way based on what the SFC does with
    // a local annotation.
    if (!sym) {
      auto diag = oldModule.emitOpError()
                  << "contains a '" << forceNameAnnoClass
                  << "' that is not a non-local annotation";
      diag.attachNote() << "the erroneous annotation is '" << anno.getDict()
                        << "'\n";
      failed = true;
      return false;
    }

    auto nla = loweringState.nlaTable->getNLA(sym.getAttr());
    // The non-local anchor must exist.
    //
    // TODO: handle this with annotation verification.
    if (!nla) {
      auto diag = oldModule.emitOpError()
                  << "contains a '" << forceNameAnnoClass
                  << "' whose non-local symbol, '" << sym
                  << "' does not exist in the circuit";
      diag.attachNote() << "the erroneous annotation is '" << anno.getDict();
      failed = true;
      return false;
    }

    // Add the forced name to global state (keyed by a pseudo-inner name ref).
    // Error out if this key is alredy in use.
    //
    // TODO: this error behavior can be relaxed to always overwrite with the
    // new forced name (the bug-compatible behavior of the Chisel
    // implementation) or fixed to duplicate modules such that the naming can
    // be applied.
    auto inst =
        nla.getNamepath().getValue().take_back(2)[0].cast<hw::InnerRefAttr>();
    auto inserted = loweringState.instanceForceNames.insert(
        {{inst.getModule(), inst.getName()}, anno.getMember("name")});
    if (!inserted.second &&
        (anno.getMember("name") != (inserted.first->second))) {
      auto diag = oldModule.emitError()
                  << "contained multiple '" << forceNameAnnoClass
                  << "' with different names: " << inserted.first->second
                  << " was not " << anno.getMember("name");
      diag.attachNote() << "the erroneous annotation is '" << anno.getDict()
                        << "'";
      failed = true;
      return false;
    }
    return true;
  });
  return failed;
}

hw::HWModuleExternOp
FIRRTLModuleLowering::lowerExtModule(FExtModuleOp oldModule,
                                     Block *topLevelModule,
                                     CircuitLoweringState &loweringState) {
  // Map the ports over, lowering their types as we go.
  SmallVector<PortInfo> firrtlPorts = oldModule.getPorts();
  SmallVector<hw::PortInfo, 8> ports;
  if (failed(lowerPorts(firrtlPorts, ports, oldModule, oldModule.getName(),
                        loweringState)))
    return {};

  StringRef verilogName;
  if (auto defName = oldModule.getDefname())
    verilogName = defName.value();

  // Build the new hw.module op.
  auto builder = OpBuilder::atBlockEnd(topLevelModule);
  auto nameAttr = builder.getStringAttr(oldModule.getName());
  // Map over parameters if present.  Drop all values as we do so, so there are
  // no known default values in the extmodule.  This ensures that the
  // hw.instance will print all the parameters when generating verilog.
  auto parameters = getHWParameters(oldModule, /*ignoreValues=*/true);
  auto newModule = builder.create<hw::HWModuleExternOp>(
      oldModule.getLoc(), nameAttr, ports, verilogName, parameters);
  SymbolTable::setSymbolVisibility(newModule,
                                   SymbolTable::getSymbolVisibility(oldModule));

  bool hasOutputPort =
      llvm::any_of(firrtlPorts, [&](auto p) { return p.isOutput(); });
  if (!hasOutputPort &&
      AnnotationSet::removeAnnotations(oldModule, verifBlackBoxAnnoClass) &&
      loweringState.isInDUT(oldModule))
    newModule->setAttr("firrtl.extract.cover.extra", builder.getUnitAttr());

  AnnotationSet annos(oldModule);
  if (handleForceNameAnnos(oldModule, annos, loweringState))
    return {};

  loweringState.processRemainingAnnotations(oldModule, annos);
  return newModule;
}

hw::HWModuleExternOp
FIRRTLModuleLowering::lowerMemModule(FMemModuleOp oldModule,
                                     Block *topLevelModule,
                                     CircuitLoweringState &loweringState) {
  // Map the ports over, lowering their types as we go.
  SmallVector<PortInfo> firrtlPorts = oldModule.getPorts();
  SmallVector<hw::PortInfo, 8> ports;
  if (failed(lowerPorts(firrtlPorts, ports, oldModule, oldModule.getName(),
                        loweringState)))
    return {};

  // Build the new hw.module op.
  auto builder = OpBuilder::atBlockEnd(topLevelModule);
  auto newModule = builder.create<hw::HWModuleExternOp>(
      oldModule.getLoc(), oldModule.getModuleNameAttr(), ports,
      oldModule.getModuleNameAttr());
  loweringState.processRemainingAnnotations(oldModule,
                                            AnnotationSet(oldModule));
  return newModule;
}

/// Run on each firrtl.module, transforming it from an firrtl.module into an
/// hw.module, then deleting the old one.
hw::HWModuleOp
FIRRTLModuleLowering::lowerModule(FModuleOp oldModule, Block *topLevelModule,
                                  CircuitLoweringState &loweringState) {
  // Map the ports over, lowering their types as we go.
  SmallVector<PortInfo> firrtlPorts = oldModule.getPorts();
  SmallVector<hw::PortInfo, 8> ports;
  if (failed(lowerPorts(firrtlPorts, ports, oldModule, oldModule.getName(),
                        loweringState)))
    return {};

  // Build the new hw.module op.
  auto builder = OpBuilder::atBlockEnd(topLevelModule);
  auto nameAttr = builder.getStringAttr(oldModule.getName());
  auto newModule =
      builder.create<hw::HWModuleOp>(oldModule.getLoc(), nameAttr, ports);
  if (auto outputFile = oldModule->getAttr("output_file"))
    newModule->setAttr("output_file", outputFile);
  if (auto comment = oldModule->getAttrOfType<StringAttr>("comment"))
    newModule.setCommentAttr(comment);

  // Pass along the number of random initialization bits needed for this module.
  if (auto randomWidth = oldModule->getAttr("firrtl.random_init_width"))
    newModule->setAttr("firrtl.random_init_width", randomWidth);

  // If the circuit has an entry point, set all other modules private.
  // Otherwise, mark all modules as public.
  SymbolTable::setSymbolVisibility(newModule,
                                   SymbolTable::getSymbolVisibility(oldModule));

  // Transform module annotations
  AnnotationSet annos(oldModule);

  if (annos.removeAnnotation(verifBlackBoxAnnoClass))
    newModule->setAttr("firrtl.extract.cover.extra", builder.getUnitAttr());

  // If this is in the test harness, make sure it goes to the test directory.
  if (auto testBenchDir = loweringState.getTestBenchDirectory())
    if (loweringState.isInTestHarness(oldModule)) {
      newModule->setAttr("output_file", testBenchDir);
      newModule->setAttr("firrtl.extract.do_not_extract",
                         builder.getUnitAttr());
      newModule.setCommentAttr(
          builder.getStringAttr("VCS coverage exclude_file"));
    }

  if (handleForceNameAnnos(oldModule, annos, loweringState))
    return {};

  loweringState.processRemainingAnnotations(oldModule, annos);
  return newModule;
}

/// Given a value of analog type, check to see the only use of it is an
/// attach. If so, remove the attach and return the value being attached to
/// it, converted to an HW inout type.  If this isn't a situation we can
/// handle, just return null.
static Value tryEliminatingAttachesToAnalogValue(Value value,
                                                 Operation *insertPoint) {
  if (!value.hasOneUse())
    return {};

  auto attach = dyn_cast<AttachOp>(*value.user_begin());
  if (!attach || attach.getNumOperands() != 2)
    return {};

  // Don't optimize zero bit analogs.
  auto loweredType = lowerType(value.getType());
  if (loweredType.isInteger(0))
    return {};

  // Check to see if the attached value dominates the insertion point.  If
  // not, just fail.
  auto attachedValue = attach.getOperand(attach.getOperand(0) == value);
  auto *op = attachedValue.getDefiningOp();
  if (op && op->getBlock() == insertPoint->getBlock() &&
      !op->isBeforeInBlock(insertPoint))
    return {};

  attach.erase();

  ImplicitLocOpBuilder builder(insertPoint->getLoc(), insertPoint);
  return castFromFIRRTLType(attachedValue, hw::InOutType::get(loweredType),
                            builder);
}

/// Given a value of flip type, check to see if all of the uses of it are
/// connects.  If so, remove the connects and return the value being connected
/// to it, converted to an HW type.  If this isn't a situation we can handle,
/// just return null.
///
/// This can happen when there are no connects to the value.  The 'mergePoint'
/// location is where a 'hw.merge' operation should be inserted if needed.
static Value tryEliminatingConnectsToValue(Value flipValue,
                                           Operation *insertPoint) {
  // Handle analog's separately.
  if (flipValue.getType().isa<AnalogType>())
    return tryEliminatingAttachesToAnalogValue(flipValue, insertPoint);

  Operation *connectOp = nullptr;
  for (auto &use : flipValue.getUses()) {
    // We only know how to deal with connects where this value is the
    // destination.
    if (use.getOperandNumber() != 0)
      return {};
    if (!isa<ConnectOp, StrictConnectOp>(use.getOwner()))
      return {};

    // We only support things with a single connect.
    if (connectOp)
      return {};
    connectOp = use.getOwner();
  }

  // We don't have an HW equivalent of "poison" so just don't special case
  // the case where there are no connects other uses of an output.
  if (!connectOp)
    return {}; // TODO: Emit an sv.constant here since it is unconnected.

  // Don't special case zero-bit results.
  auto loweredType = lowerType(flipValue.getType());
  if (loweredType.isInteger(0))
    return {};

  // Convert each connect into an extended version of its operand being
  // output.
  ImplicitLocOpBuilder builder(insertPoint->getLoc(), insertPoint);

  auto connectSrc = connectOp->getOperand(1);

  // Directly forward foreign types.
  if (!connectSrc.getType().isa<FIRRTLType>()) {
    connectOp->erase();
    return connectSrc;
  }

  // Convert fliped sources to passive sources.
  if (!connectSrc.getType().cast<FIRRTLBaseType>().isPassive())
    connectSrc =
        builder
            .create<mlir::UnrealizedConversionCastOp>(
                connectSrc.getType().cast<FIRRTLBaseType>().getPassiveType(),
                connectSrc)
            .getResult(0);

  // We know it must be the destination operand due to the types, but the
  // source may not match the destination width.
  auto destTy = flipValue.getType().cast<FIRRTLBaseType>().getPassiveType();

  if (!destTy.isGround()) {
    // If types are not ground type and they don't match, we give up.
    if (destTy != connectSrc.getType().cast<FIRRTLType>())
      return {};
  } else if (destTy.getBitWidthOrSentinel() != connectSrc.getType()
                                                   .cast<FIRRTLBaseType>()
                                                   .getBitWidthOrSentinel()) {
    // The only type mismatchs we care about is due to integer width
    // differences.
    auto destWidth = destTy.getBitWidthOrSentinel();
    assert(destWidth != -1 && "must know integer widths");
    connectSrc = builder.createOrFold<PadPrimOp>(destTy, connectSrc, destWidth);
  }

  // Remove the connect and use its source as the value for the output.
  connectOp->erase();

  // Convert from FIRRTL type to builtin type.
  return castFromFIRRTLType(connectSrc, loweredType, builder);
}

static SmallVector<SubfieldOp> getAllFieldAccesses(Value structValue,
                                                   StringRef field) {
  SmallVector<SubfieldOp> accesses;
  for (auto *op : structValue.getUsers()) {
    assert(isa<SubfieldOp>(op));
    auto fieldAccess = cast<SubfieldOp>(op);
    auto elemIndex = fieldAccess.getInput().getType().getElementIndex(field);
    if (elemIndex && *elemIndex == fieldAccess.getFieldIndex())
      accesses.push_back(fieldAccess);
  }
  return accesses;
}

/// Now that we have the operations for the hw.module's corresponding to the
/// firrtl.module's, we can go through and move the bodies over, updating the
/// ports and instances.
LogicalResult
FIRRTLModuleLowering::lowerModuleBody(FModuleOp oldModule,
                                      CircuitLoweringState &loweringState) {
  auto newModule =
      dyn_cast_or_null<hw::HWModuleOp>(loweringState.getNewModule(oldModule));
  // Don't touch modules if we failed to lower ports.
  if (!newModule)
    return success();

  ImplicitLocOpBuilder bodyBuilder(oldModule.getLoc(), newModule.getBody());

  // Use a placeholder instruction be a cursor that indicates where we want to
  // move the new function body to.  This is important because we insert some
  // ops at the start of the function and some at the end, and the body is
  // currently empty to avoid iterator invalidation.
  auto cursor = bodyBuilder.create<hw::ConstantOp>(APInt(1, 1));
  bodyBuilder.setInsertionPoint(cursor);

  // Insert argument casts, and re-vector users in the old body to use them.
  SmallVector<PortInfo> ports = oldModule.getPorts();
  assert(oldModule.getBody().getNumArguments() == ports.size() &&
         "port count mismatch");

  size_t nextNewArg = 0;
  size_t firrtlArg = 0;
  SmallVector<Value, 4> outputs;

  // This is the terminator in the new module.
  auto outputOp = newModule.getBodyBlock()->getTerminator();
  ImplicitLocOpBuilder outputBuilder(oldModule.getLoc(), outputOp);

  for (auto &port : ports) {
    // Inputs and outputs are both modeled as arguments in the FIRRTL level.
    auto oldArg = oldModule.getBody().getArgument(firrtlArg++);

    bool isZeroWidth =
        port.type.isa<FIRRTLBaseType>() &&
        port.type.cast<FIRRTLBaseType>().getBitWidthOrSentinel() == 0;

    if (!port.isOutput() && !isZeroWidth) {
      // Inputs and InOuts are modeled as arguments in the result, so we can
      // just map them over.  We model zero bit outputs as inouts.
      Value newArg = newModule.getBody().getArgument(nextNewArg++);

      // Cast the argument to the old type, reintroducing sign information in
      // the hw.module body.
      newArg = castToFIRRTLType(newArg, oldArg.getType(), bodyBuilder);
      // Switch all uses of the old operands to the new ones.
      oldArg.replaceAllUsesWith(newArg);
      continue;
    }

    // We lower zero width inout and outputs to a wire that isn't connected to
    // anything outside the module.  Inputs are lowered to zero.
    if (isZeroWidth && port.isInput()) {
      Value newArg = bodyBuilder
                         .create<WireOp>(port.type, "." + port.getName().str() +
                                                        ".0width_input")
                         .getResult();
      oldArg.replaceAllUsesWith(newArg);
      continue;
    }

    if (auto value = tryEliminatingConnectsToValue(oldArg, outputOp)) {
      // If we were able to find the value being connected to the output,
      // directly use it!
      outputs.push_back(value);
      assert(oldArg.use_empty() && "should have removed all uses of oldArg");
      continue;
    }

    // Outputs need a temporary wire so they can be connect'd to, which we
    // then return.
    Value newArg =
        bodyBuilder
            .create<WireOp>(port.type, "." + port.getName().str() + ".output")
            .getResult();
    // Switch all uses of the old operands to the new ones.
    oldArg.replaceAllUsesWith(newArg);

    // Don't output zero bit results or inouts.
    auto resultHWType = lowerType(port.type);
    if (!resultHWType.isInteger(0)) {
      auto output = castFromFIRRTLType(newArg, resultHWType, outputBuilder);
      outputs.push_back(output);
    }
  }

  // Update the hw.output terminator with the list of outputs we have.
  outputOp->setOperands(outputs);

  // Finally splice the body over, don't move the old terminator over though.
  auto &oldBlockInstList = oldModule.getBodyBlock()->getOperations();
  auto &newBlockInstList = newModule.getBodyBlock()->getOperations();
  newBlockInstList.splice(Block::iterator(cursor), oldBlockInstList,
                          oldBlockInstList.begin(), oldBlockInstList.end());

  // We are done with our cursor op.
  cursor.erase();

  // Lower all of the other operations.
  return lowerModuleOperations(newModule, loweringState);
}

//===----------------------------------------------------------------------===//
// Module Body Lowering Pass
//===----------------------------------------------------------------------===//

namespace {

struct FIRRTLLowering : public FIRRTLVisitor<FIRRTLLowering, LogicalResult> {

  FIRRTLLowering(hw::HWModuleOp module, CircuitLoweringState &circuitState)
      : theModule(module), circuitState(circuitState),
        builder(module.getLoc(), module.getContext()),
        moduleNamespace(hw::ModuleNamespace(module)),
        backedgeBuilder(builder, module.getLoc()) {}

  LogicalResult run();

  void optimizeTemporaryWire(sv::WireOp wire);

  // Helpers.
  Value getOrCreateIntConstant(const APInt &value);
  Value getOrCreateIntConstant(unsigned numBits, uint64_t val,
                               bool isSigned = false) {
    return getOrCreateIntConstant(APInt(numBits, val, isSigned));
  }
  Attribute getOrCreateAggregateConstantAttribute(Attribute value, Type type);
  Value getOrCreateXConstant(unsigned numBits);
  Value getOrCreateZConstant(Type type);
  Value getPossiblyInoutLoweredValue(Value value);
  Value getLoweredValue(Value value);
  Value getLoweredAndExtendedValue(Value value, Type destType);
  Value getLoweredAndExtOrTruncValue(Value value, Type destType);
  LogicalResult setLowering(Value orig, Value result);
  LogicalResult setPossiblyFoldedLowering(Value orig, Value result);
  template <typename ResultOpType, typename... CtorArgTypes>
  LogicalResult setLoweringTo(Operation *orig, CtorArgTypes... args);
  Backedge createBackedge(Value orig, Type type);
  bool updateIfBackedge(Value dest, Value src);

  void runWithInsertionPointAtEndOfBlock(std::function<void(void)> fn,
                                         Region &region);

  /// Return a read value for the specified inout value, auto-uniquing them.
  Value getReadValue(Value v);

  void addToAlwaysBlock(sv::EventControl clockEdge, Value clock,
                        ::ResetType resetStyle, sv::EventControl resetEdge,
                        Value reset, std::function<void(void)> body = {},
                        std::function<void(void)> resetBody = {});
  void addToAlwaysBlock(Value clock, std::function<void(void)> body = {}) {
    addToAlwaysBlock(sv::EventControl::AtPosEdge, clock, ::ResetType(),
                     sv::EventControl(), Value(), body,
                     std::function<void(void)>());
  }

  void addToIfDefBlock(StringRef cond, std::function<void(void)> thenCtor,
                       std::function<void(void)> elseCtor = {});
  void addToInitialBlock(std::function<void(void)> body);
  void addIfProceduralBlock(Value cond, std::function<void(void)> thenCtor,
                            std::function<void(void)> elseCtor = {});
  Value getExtOrTruncAggregateValue(Value array, FIRRTLBaseType sourceType,
                                    FIRRTLBaseType destType,
                                    bool allowTruncate);
  Value createArrayIndexing(Value array, Value index);

  // Create a temporary wire at the current insertion point, and try to
  // eliminate it later as part of lowering post processing.
  sv::WireOp createTmpWireOp(Type type, StringRef name) {
    // This is a locally visible, private wire created by the compiler, so do
    // not attach a symbol name.
    auto result = builder.create<sv::WireOp>(type, name);
    tmpWiresToOptimize.push_back(result);
    return result;
  }

  // Create a temporary wire to act as a destination for connect operations.
  // These wires are removed after all connects have been lowered.
  hw::WireOp createTmpHWWireOp(Type type, StringAttrOrRef name = {}) {
    auto wire = builder.create<hw::WireOp>(getOrCreateZConstant(type), name);
    tmpWiresToRemove.push_back(wire);
    return wire;
  }

  using FIRRTLVisitor<FIRRTLLowering, LogicalResult>::visitExpr;
  using FIRRTLVisitor<FIRRTLLowering, LogicalResult>::visitDecl;
  using FIRRTLVisitor<FIRRTLLowering, LogicalResult>::visitStmt;

  // Lowering hooks.
  enum UnloweredOpResult { AlreadyLowered, NowLowered, LoweringFailure };
  UnloweredOpResult handleUnloweredOp(Operation *op);
  LogicalResult visitExpr(ConstantOp op);
  LogicalResult visitExpr(SpecialConstantOp op);
  LogicalResult visitExpr(SubindexOp op);
  LogicalResult visitExpr(SubaccessOp op);
  LogicalResult visitExpr(SubfieldOp op);
  LogicalResult visitExpr(VectorCreateOp op);
  LogicalResult visitExpr(BundleCreateOp op);
  LogicalResult visitExpr(AggregateConstantOp op);
  LogicalResult visitUnhandledOp(Operation *op) { return failure(); }
  LogicalResult visitInvalidOp(Operation *op) { return failure(); }

  // Declarations.
  LogicalResult visitDecl(WireOp op);
  LogicalResult visitDecl(NodeOp op);
  LogicalResult visitDecl(RegOp op);
  LogicalResult visitDecl(RegResetOp op);
  LogicalResult visitDecl(MemOp op);
  LogicalResult visitDecl(InstanceOp op);
  LogicalResult visitDecl(VerbatimWireOp op);

  // Unary Ops.
  LogicalResult lowerNoopCast(Operation *op);
  LogicalResult visitExpr(AsSIntPrimOp op) { return lowerNoopCast(op); }
  LogicalResult visitExpr(AsUIntPrimOp op) { return lowerNoopCast(op); }
  LogicalResult visitExpr(AsClockPrimOp op) { return lowerNoopCast(op); }
  LogicalResult visitExpr(AsAsyncResetPrimOp op) { return lowerNoopCast(op); }

  LogicalResult visitExpr(HWStructCastOp op);
  LogicalResult visitExpr(BitCastOp op);
  LogicalResult visitExpr(mlir::UnrealizedConversionCastOp op);
  LogicalResult visitExpr(CvtPrimOp op);
  LogicalResult visitExpr(NotPrimOp op);
  LogicalResult visitExpr(NegPrimOp op);
  LogicalResult visitExpr(PadPrimOp op);
  LogicalResult visitExpr(XorRPrimOp op);
  LogicalResult visitExpr(AndRPrimOp op);
  LogicalResult visitExpr(OrRPrimOp op);

  // Binary Ops.
  template <typename ResultUnsignedOpType,
            typename ResultSignedOpType = ResultUnsignedOpType>
  LogicalResult lowerBinOp(Operation *op);
  template <typename ResultOpType>
  LogicalResult lowerBinOpToVariadic(Operation *op);
  LogicalResult lowerCmpOp(Operation *op, ICmpPredicate signedOp,
                           ICmpPredicate unsignedOp);
  template <typename SignedOp, typename UnsignedOp>
  LogicalResult lowerDivLikeOp(Operation *op);

  LogicalResult visitExpr(CatPrimOp op);

  LogicalResult visitExpr(AndPrimOp op) {
    return lowerBinOpToVariadic<comb::AndOp>(op);
  }
  LogicalResult visitExpr(OrPrimOp op) {
    return lowerBinOpToVariadic<comb::OrOp>(op);
  }
  LogicalResult visitExpr(XorPrimOp op) {
    return lowerBinOpToVariadic<comb::XorOp>(op);
  }
  LogicalResult visitExpr(AddPrimOp op) {
    return lowerBinOpToVariadic<comb::AddOp>(op);
  }
  LogicalResult visitExpr(EQPrimOp op) {
    return lowerCmpOp(op, ICmpPredicate::eq, ICmpPredicate::eq);
  }
  LogicalResult visitExpr(NEQPrimOp op) {
    return lowerCmpOp(op, ICmpPredicate::ne, ICmpPredicate::ne);
  }
  LogicalResult visitExpr(LTPrimOp op) {
    return lowerCmpOp(op, ICmpPredicate::slt, ICmpPredicate::ult);
  }
  LogicalResult visitExpr(LEQPrimOp op) {
    return lowerCmpOp(op, ICmpPredicate::sle, ICmpPredicate::ule);
  }
  LogicalResult visitExpr(GTPrimOp op) {
    return lowerCmpOp(op, ICmpPredicate::sgt, ICmpPredicate::ugt);
  }
  LogicalResult visitExpr(GEQPrimOp op) {
    return lowerCmpOp(op, ICmpPredicate::sge, ICmpPredicate::uge);
  }

  LogicalResult visitExpr(SubPrimOp op) { return lowerBinOp<comb::SubOp>(op); }
  LogicalResult visitExpr(MulPrimOp op) {
    return lowerBinOpToVariadic<comb::MulOp>(op);
  }
  LogicalResult visitExpr(DivPrimOp op) {
    return lowerDivLikeOp<comb::DivSOp, comb::DivUOp>(op);
  }
  LogicalResult visitExpr(RemPrimOp op) {
    return lowerDivLikeOp<comb::ModSOp, comb::ModUOp>(op);
  }

  // Verif Operations
  LogicalResult visitExpr(IsXIntrinsicOp op);
  LogicalResult visitExpr(PlusArgsTestIntrinsicOp op);
  LogicalResult visitExpr(PlusArgsValueIntrinsicOp op);
  LogicalResult visitExpr(SizeOfIntrinsicOp op);

  // Other Operations
  LogicalResult visitExpr(BitsPrimOp op);
  LogicalResult visitExpr(InvalidValueOp op);
  LogicalResult visitExpr(HeadPrimOp op);
  LogicalResult visitExpr(ShlPrimOp op);
  LogicalResult visitExpr(ShrPrimOp op);
  LogicalResult visitExpr(DShlPrimOp op) {
    return lowerDivLikeOp<comb::ShlOp, comb::ShlOp>(op);
  }
  LogicalResult visitExpr(DShrPrimOp op) {
    return lowerDivLikeOp<comb::ShrSOp, comb::ShrUOp>(op);
  }
  LogicalResult visitExpr(DShlwPrimOp op) {
    return lowerDivLikeOp<comb::ShlOp, comb::ShlOp>(op);
  }
  LogicalResult visitExpr(TailPrimOp op);
  LogicalResult visitExpr(MuxPrimOp op);
  LogicalResult visitExpr(MultibitMuxOp op);
  LogicalResult visitExpr(VerbatimExprOp op);

  // Statements
  LogicalResult lowerVerificationStatement(
      Operation *op, StringRef labelPrefix, Value clock, Value predicate,
      Value enable, StringAttr messageAttr, ValueRange operands,
      StringAttr nameAttr, bool isConcurrent, EventControl eventControl);

  LogicalResult visitStmt(SkipOp op);

  FailureOr<bool> lowerConnect(Value dest, Value srcVal);
  LogicalResult visitStmt(ConnectOp op);
  LogicalResult visitStmt(StrictConnectOp op);
  LogicalResult visitStmt(ForceOp op);
  LogicalResult visitStmt(PrintFOp op);
  LogicalResult visitStmt(StopOp op);
  LogicalResult visitStmt(AssertOp op);
  LogicalResult visitStmt(AssumeOp op);
  LogicalResult visitStmt(CoverOp op);
  LogicalResult visitStmt(AttachOp op);
  LogicalResult visitStmt(ProbeOp op);

  FailureOr<Value> lowerSubindex(SubindexOp op, Value input);
  FailureOr<Value> lowerSubaccess(SubaccessOp op, Value input);
  FailureOr<Value> lowerSubfield(SubfieldOp op, Value input);

private:
  /// The module we're lowering into.
  hw::HWModuleOp theModule;

  /// Global state.
  CircuitLoweringState &circuitState;

  /// This builder is set to the right location for each visit call.
  ImplicitLocOpBuilder builder;

  /// Each value lowered (e.g. operation result) is kept track in this map.
  /// The key should have a FIRRTL type, the result will have an HW dialect
  /// type.
  DenseMap<Value, Value> valueMapping;

  /// This keeps track of constants that we have created so we can reuse them.
  /// This is populated by the getOrCreateIntConstant method.
  DenseMap<Attribute, Value> hwConstantMap;
  DenseMap<std::pair<Attribute, Type>, Attribute> hwAggregateConstantMap;

  /// This keeps track of constant X that we have created so we can reuse them.
  /// This is populated by the getOrCreateXConstant method.
  DenseMap<unsigned, Value> hwConstantXMap;
  DenseMap<Type, Value> hwConstantZMap;

  /// We auto-unique "ReadInOut" ops from wires and regs, enabling
  /// optimizations and CSEs of the read values to be more obvious.  This
  /// caches a known ReadInOutOp for the given value and is managed by
  /// `getReadValue(v)`.
  DenseMap<Value, Value> readInOutCreated;

  // We auto-unique graph-level blocks to reduce the amount of generated
  // code and ensure that side effects are properly ordered in FIRRTL.
  using AlwaysKeyType = std::tuple<Block *, sv::EventControl, Value,
                                   ::ResetType, sv::EventControl, Value>;
  llvm::SmallDenseMap<AlwaysKeyType, std::pair<sv::AlwaysOp, sv::IfOp>>
      alwaysBlocks;
  llvm::SmallDenseMap<std::pair<Block *, Attribute>, sv::IfDefOp> ifdefBlocks;
  llvm::SmallDenseMap<Block *, sv::InitialOp> initialBlocks;

  /// This is a set of wires that get inserted as an artifact of the
  /// lowering process.  LowerToHW should attempt to clean these up after
  /// lowering.
  SmallVector<sv::WireOp> tmpWiresToOptimize;

  /// A list of wires created as a temporary destination to for connect-like
  /// operations to hook up to. These wires are deleted again and replaced with
  /// their connected value after all operations have been lowered.
  SmallVector<hw::WireOp> tmpWiresToRemove;

  /// A namespace that can be used to generte new symbol names that are unique
  /// within this module.
  hw::ModuleNamespace moduleNamespace;

  /// A backedge builder to directly materialize values during the lowering
  /// without requiring temporary wires.
  BackedgeBuilder backedgeBuilder;
  /// Currently unresolved backedges. More precisely, a mapping from the
  /// backedge value to the value it will be replaced with. We use a MapVector
  /// so that a combinational cycles of backedges, the one backedge that gets
  /// replaced with an undriven wire is consistent.
  llvm::MapVector<Value, Value> backedges;

  /// A collection of values generated by the lowering process that may have
  /// become obsolete through subsequent parts of the lowering. This covers the
  /// values of wires that may be overridden by subsequent connects; or
  /// subaccesses that appear only as destination of a connect, and thus gets
  /// obsoleted by the connect directly updating the wire or register.
  DenseSet<Operation *> maybeUnusedValues;

  void maybeUnused(Operation *op) { maybeUnusedValues.insert(op); }
  void maybeUnused(Value value) {
    if (auto *op = value.getDefiningOp())
      maybeUnused(op);
  }
};
} // end anonymous namespace

LogicalResult FIRRTLModuleLowering::lowerModuleOperations(
    hw::HWModuleOp module, CircuitLoweringState &loweringState) {
  return FIRRTLLowering(module, loweringState).run();
}

// This is the main entrypoint for the lowering pass.
LogicalResult FIRRTLLowering::run() {
  // FIRRTL FModule is a single block because FIRRTL ops are a DAG.  Walk
  // through each operation, lowering each in turn if we can, introducing
  // casts if we cannot.
  auto &body = theModule.getBody();

  SmallVector<Operation *, 16> opsToRemove;

  // Iterate through each operation in the module body, attempting to lower
  // each of them.  We maintain 'builder' for each invocation.
  for (auto &op : body.front().getOperations()) {
    builder.setInsertionPoint(&op);
    builder.setLoc(op.getLoc());
    auto done = succeeded(dispatchVisitor(&op));
    circuitState.processRemainingAnnotations(&op, AnnotationSet(&op));
    if (done)
      opsToRemove.push_back(&op);
    else {
      switch (handleUnloweredOp(&op)) {
      case AlreadyLowered:
        break;         // Something like hw.output, which is already lowered.
      case NowLowered: // Something handleUnloweredOp removed.
        opsToRemove.push_back(&op);
        break;
      case LoweringFailure:
        backedgeBuilder.abandon();
        return failure();
      }
    }
  }

  // Replace all backedges with uses of their regular values.  We process them
  // after the module body since the lowering table is too hard to keep up to
  // date.  Multiple operations may be lowered to the same backedge when values
  // are folded, which means we would have to scan the entire lowering table to
  // safely replace a backedge.
  for (auto &[backedge, value] : backedges) {
    // In the case where we have backedges connected to other backedges, we have
    // to find the value that actually drives the group.
    while (true) {
      // If the we find the original backedge we have some undriven logic.
      if (backedge == value) {
        // Create a wire with no driver and use that as the backedge value.
        OpBuilder::InsertionGuard guard(builder);
        builder.setInsertionPointAfterValue(backedge);
        value = builder.create<sv::WireOp>(backedge.getLoc(),
                                           backedge.getType(), "undriven");
        value = builder.createOrFold<sv::ReadInOutOp>(value);
        break;
      }
      // If the value is not another backedge, we have found the driver.
      auto it = backedges.find(value);
      if (it == backedges.end())
        break;
      // Find what is driving the next backedge.
      value = it->second;
    }
    if (auto *defOp = backedge.getDefiningOp())
      maybeUnusedValues.erase(defOp);
    backedge.replaceAllUsesWith(value);
  }

  // Now that all of the operations that can be lowered are, remove th
  // original values.  We know that any lowered operations will be dead (if
  // removed in reverse order) at this point - any users of them from
  // unremapped operations will be changed to use the newly lowered ops.
  while (!opsToRemove.empty()) {
    assert(opsToRemove.back()->use_empty() &&
           "Should remove ops in reverse order of visitation");
    maybeUnusedValues.erase(opsToRemove.back());
    opsToRemove.pop_back_val()->erase();
  }

  // Prune operations that may have become unused throughout the lowering.
  while (!maybeUnusedValues.empty()) {
    auto it = maybeUnusedValues.begin();
    auto *op = *it;
    maybeUnusedValues.erase(it);
    if (!isOpTriviallyDead(op))
      continue;
    for (auto operand : op->getOperands())
      if (auto *defOp = operand.getDefiningOp())
        maybeUnusedValues.insert(defOp);
    op->erase();
  }

  // Now that the IR is in a stable form, try to eliminate temporary wires
  // inserted by MemOp insertions.
  for (auto wire : tmpWiresToOptimize)
    optimizeTemporaryWire(wire);

  // Remove all temporary wires created solely for the purpose of facilitating
  // the lowering of connect-like operations.
  for (auto wire : tmpWiresToRemove) {
    if (wire.getInnerSymAttr())
      return wire.emitError("temporary wire was given an inner symbol");
    wire.replaceAllUsesWith(wire.getInput());
    wire.erase();
  }

  return backedgeBuilder.clearOrEmitError();
}

// Try to optimize out temporary wires introduced during lowering.
void FIRRTLLowering::optimizeTemporaryWire(sv::WireOp wire) {
  // Wires have inout type, so they'll have connects and read_inout operations
  // that work on them.  If anything unexpected is found then leave it alone.
  SmallVector<sv::ReadInOutOp> reads;
  sv::AssignOp write;

  for (auto *user : wire->getUsers()) {
    if (auto read = dyn_cast<sv::ReadInOutOp>(user)) {
      reads.push_back(read);
      continue;
    }

    // Otherwise must be a connect, and we must not have seen a write yet.
    auto assign = dyn_cast<sv::AssignOp>(user);
    if (!assign || write)
      return;
    write = assign;
  }

  // Must have found the write!
  if (!write)
    return;

  // If the write is happening at the module level then we don't have any
  // use-before-def checking to do, so we only handle that for now.
  if (!isa<hw::HWModuleOp>(write->getParentOp()))
    return;

  auto connected = write.getSrc();

  // Ok, we can do this.  Replace all the reads with the connected value.
  for (auto read : reads) {
    read.replaceAllUsesWith(connected);
    read.erase();
  }
  // And remove the write and wire itself.
  write.erase();
  wire.erase();
}

//===----------------------------------------------------------------------===//
// Helpers
//===----------------------------------------------------------------------===//

/// Check to see if we've already lowered the specified constant.  If so,
/// return it.  Otherwise create it and put it in the entry block for reuse.
Value FIRRTLLowering::getOrCreateIntConstant(const APInt &value) {
  auto attr = builder.getIntegerAttr(
      builder.getIntegerType(value.getBitWidth()), value);

  auto &entry = hwConstantMap[attr];
  if (entry)
    return entry;

  OpBuilder entryBuilder(&theModule.getBodyBlock()->front());
  entry = entryBuilder.create<hw::ConstantOp>(builder.getLoc(), attr);
  return entry;
}

/// Check to see if we've already created the specified aggregate constant
/// attribute. If so, return it.  Otherwise create it.
Attribute FIRRTLLowering::getOrCreateAggregateConstantAttribute(Attribute value,
                                                                Type type) {
  // Base case.
  if (hw::type_isa<IntegerType>(type))
    return builder.getIntegerAttr(type, cast<IntegerAttr>(value).getValue());

  auto cache = hwAggregateConstantMap.lookup({value, type});
  if (cache)
    return cache;

  // Recursively construct elements.
  SmallVector<Attribute> values;
  for (auto e : llvm::enumerate(value.cast<ArrayAttr>())) {
    Type subType;
    if (auto array = hw::type_dyn_cast<hw::ArrayType>(type))
      subType = array.getElementType();
    else if (auto structType = hw::type_dyn_cast<hw::StructType>(type))
      subType = structType.getElements()[e.index()].type;
    else
      assert(false && "type must be either array or struct");

    values.push_back(getOrCreateAggregateConstantAttribute(e.value(), subType));
  }

  // FIRRTL and HW have a different operand ordering for arrays.
  if (hw::type_isa<hw::ArrayType>(type))
    std::reverse(values.begin(), values.end());

  auto &entry = hwAggregateConstantMap[{value, type}];
  entry = builder.getArrayAttr(values);
  return entry;
}

/// Zero bit operands end up looking like failures from getLoweredValue.  This
/// helper function invokes the closure specified if the operand was actually
/// zero bit, or returns failure() if it was some other kind of failure.
static LogicalResult handleZeroBit(Value failedOperand,
                                   std::function<LogicalResult()> fn) {
  assert(failedOperand && "Should be called on the failed operand");
  if (!isZeroBitFIRRTLType(failedOperand.getType()))
    return failure();
  return fn();
}

/// Check to see if we've already lowered the specified constant.  If so,
/// return it.  Otherwise create it and put it in the entry block for reuse.
Value FIRRTLLowering::getOrCreateXConstant(unsigned numBits) {

  auto &entry = hwConstantXMap[numBits];
  if (entry)
    return entry;

  OpBuilder entryBuilder(&theModule.getBodyBlock()->front());
  entry = entryBuilder.create<sv::ConstantXOp>(
      builder.getLoc(), entryBuilder.getIntegerType(numBits));
  return entry;
}

Value FIRRTLLowering::getOrCreateZConstant(Type type) {
  auto &entry = hwConstantZMap[type];
  if (!entry) {
    OpBuilder entryBuilder(&theModule.getBodyBlock()->front());
    entry = entryBuilder.create<sv::ConstantZOp>(builder.getLoc(), type);
  }
  return entry;
}

/// Return the lowered HW value corresponding to the specified original value.
/// This returns a null value for FIRRTL values that haven't be lowered, e.g.
/// unknown width integers.  This returns hw::inout type values if present, it
/// does not implicitly read from them.
Value FIRRTLLowering::getPossiblyInoutLoweredValue(Value value) {
  // Block arguments are considered lowered.
  if (value.isa<BlockArgument>())
    return value;

  // If we lowered this value, then return the lowered value, otherwise fail.
  if (auto lowering = valueMapping.lookup(value)) {
    assert(!lowering.getType().isa<FIRRTLType>() &&
           "Lowered value should be a non-FIRRTL value");
    return lowering;
  }
  return Value();
}

/// Return the lowered value corresponding to the specified original value.
/// This returns a null value for FIRRTL values that cannot be lowered, e.g.
/// unknown width integers.
Value FIRRTLLowering::getLoweredValue(Value value) {
  auto result = getPossiblyInoutLoweredValue(value);
  if (!result)
    return result;

  // If we got an inout value, implicitly read it.  FIRRTL allows direct use
  // of wires and other things that lower to inout type.
  if (result.getType().isa<hw::InOutType>())
    return getReadValue(result);

  return result;
}

/// Return the lowered aggregate value whose type is converted into
/// `destType`. We have to care about the extension/truncation/signedness of
/// each element.
Value FIRRTLLowering::getExtOrTruncAggregateValue(Value array,
                                                  FIRRTLBaseType sourceType,
                                                  FIRRTLBaseType destType,
                                                  bool allowTruncate) {
  SmallVector<Value> resultBuffer;

  // Helper function to cast each element of array to dest type.
  auto cast = [&](Value value, FIRRTLBaseType sourceType,
                  FIRRTLBaseType destType) {
    auto srcWidth = sourceType.cast<IntType>().getWidthOrSentinel();
    auto destWidth = destType.cast<IntType>().getWidthOrSentinel();
    auto resultType = builder.getIntegerType(destWidth);

    if (srcWidth == destWidth)
      return value;

    if (srcWidth > destWidth) {
      if (allowTruncate)
        return builder.createOrFold<comb::ExtractOp>(resultType, value, 0);

      builder.emitError("operand should not be a truncation");
      return Value();
    }

    if (sourceType.cast<IntType>().isSigned())
      return comb::createOrFoldSExt(value, resultType, builder);
    auto zero = getOrCreateIntConstant(destWidth - srcWidth, 0);
    return builder.createOrFold<comb::ConcatOp>(zero, value);
  };

  // This recursive function constructs the output array.
  std::function<LogicalResult(Value, FIRRTLBaseType, FIRRTLBaseType)> recurse =
      [&](Value src, FIRRTLBaseType srcType,
          FIRRTLBaseType destType) -> LogicalResult {
    return TypeSwitch<FIRRTLBaseType, LogicalResult>(srcType)
        .Case<FVectorType>([&](auto srcVectorType) {
          auto destVectorType = destType.cast<FVectorType>();
          unsigned size = resultBuffer.size();
          unsigned indexWidth =
              getBitWidthFromVectorSize(srcVectorType.getNumElements());
          for (size_t i = 0, e = std::min(srcVectorType.getNumElements(),
                                          destVectorType.getNumElements());
               i != e; ++i) {
            auto iIdx = getOrCreateIntConstant(indexWidth, i);
            auto arrayIndex = builder.create<hw::ArrayGetOp>(src, iIdx);
            if (failed(recurse(arrayIndex, srcVectorType.getElementType(),
                               destVectorType.getElementType())))
              return failure();
          }
          SmallVector<Value> temp(resultBuffer.begin() + size,
                                  resultBuffer.end());
          auto array = builder.createOrFold<hw::ArrayCreateOp>(temp);
          resultBuffer.resize(size);
          resultBuffer.push_back(array);
          return success();
        })
        .Case<BundleType>([&](BundleType srcStructType) {
          auto destStructType = destType.cast<BundleType>();
          unsigned size = resultBuffer.size();

          // TODO: We don't support partial connects for bundles for now.
          if (destStructType.getNumElements() != srcStructType.getNumElements())
            return failure();

          for (auto elem : llvm::enumerate(destStructType)) {
            auto structExtract =
                builder.create<hw::StructExtractOp>(src, elem.value().name);
            if (failed(recurse(structExtract,
                               srcStructType.getElementType(elem.index()),
                               destStructType.getElementType(elem.index()))))
              return failure();
          }
          SmallVector<Value> temp(resultBuffer.begin() + size,
                                  resultBuffer.end());
          auto newStruct = builder.createOrFold<hw::StructCreateOp>(
              lowerType(destStructType), temp);
          resultBuffer.resize(size);
          resultBuffer.push_back(newStruct);
          return success();
        })
        .Case<IntType>([&](auto) {
          if (auto result = cast(src, srcType, destType)) {
            resultBuffer.push_back(result);
            return success();
          }
          return failure();
        })
        .Default([&](auto) { return failure(); });
  };

  if (failed(recurse(array, sourceType, destType)))
    return Value();

  assert(resultBuffer.size() == 1 &&
         "resultBuffer must only contain a result array if `success` is true");
  return resultBuffer[0];
}

/// Return the lowered value corresponding to the specified original value and
/// then extend it to match the width of destType if needed.
///
/// This returns a null value for FIRRTL values that cannot be lowered, e.g.
/// unknown width integers.
Value FIRRTLLowering::getLoweredAndExtendedValue(Value value, Type destType) {
  assert(value.getType().isa<FIRRTLBaseType>() &&
         destType.isa<FIRRTLBaseType>() &&
         "input/output value should be FIRRTL");

  // We only know how to extend integer types with known width.
  auto destWidth = destType.cast<FIRRTLBaseType>().getBitWidthOrSentinel();
  if (destWidth == -1)
    return {};

  auto result = getLoweredValue(value);
  if (!result) {
    // If this was a zero bit operand being extended, then produce a zero of
    // the right result type.  If it is just a failure, fail.
    if (!isZeroBitFIRRTLType(value.getType()))
      return {};
    // Zero bit results have to be returned as null.  The caller can handle
    // this if they want to.
    if (destWidth == 0)
      return {};
    // Otherwise, FIRRTL semantics is that an extension from a zero bit value
    // always produces a zero value in the destination width.
    return getOrCreateIntConstant(destWidth, 0);
  }

  // Aggregates values
  if (result.getType().isa<hw::ArrayType, hw::StructType>()) {
    // Types already match.
    if (destType == value.getType())
      return result;

    return getExtOrTruncAggregateValue(result,
                                       value.getType().cast<FIRRTLBaseType>(),
                                       destType.cast<FIRRTLBaseType>(),
                                       /* allowTruncate */ false);
  }

  auto srcWidth = result.getType().cast<IntegerType>().getWidth();
  if (srcWidth == unsigned(destWidth))
    return result;

  if (srcWidth > unsigned(destWidth)) {
    builder.emitError("operand should not be a truncation");
    return {};
  }

  auto resultType = builder.getIntegerType(destWidth);

  // Extension follows the sign of the source value, not the destination.
  auto valueFIRType = value.getType().cast<FIRRTLBaseType>().getPassiveType();
  if (valueFIRType.cast<IntType>().isSigned())
    return comb::createOrFoldSExt(result, resultType, builder);

  auto zero = getOrCreateIntConstant(destWidth - srcWidth, 0);
  return builder.createOrFold<comb::ConcatOp>(zero, result);
}

/// Return the lowered value corresponding to the specified original value and
/// then extended or truncated to match the width of destType if needed.
///
/// This returns a null value for FIRRTL values that cannot be lowered, e.g.
/// unknown width integers.
Value FIRRTLLowering::getLoweredAndExtOrTruncValue(Value value, Type destType) {
  assert(value.getType().isa<FIRRTLBaseType>() &&
         destType.isa<FIRRTLBaseType>() &&
         "input/output value should be FIRRTL");

  // We only know how to adjust integer types with known width.
  auto destWidth = destType.cast<FIRRTLBaseType>().getBitWidthOrSentinel();
  if (destWidth == -1)
    return {};

  auto result = getLoweredValue(value);
  if (!result) {
    // If this was a zero bit operand being extended, then produce a zero of
    // the right result type.  If it is just a failure, fail.
    if (!isZeroBitFIRRTLType(value.getType()))
      return {};
    // Zero bit results have to be returned as null.  The caller can handle
    // this if they want to.
    if (destWidth == 0)
      return {};
    // Otherwise, FIRRTL semantics is that an extension from a zero bit value
    // always produces a zero value in the destination width.
    return getOrCreateIntConstant(destWidth, 0);
  }

  // Aggregates values
  if (result.getType().isa<hw::ArrayType, hw::StructType>()) {
    // Types already match.
    if (destType == value.getType())
      return result;

    return getExtOrTruncAggregateValue(result,
                                       value.getType().cast<FIRRTLBaseType>(),
                                       destType.cast<FIRRTLBaseType>(),
                                       /* allowTruncate */ true);
  }

  auto srcWidth = result.getType().cast<IntegerType>().getWidth();
  if (srcWidth == unsigned(destWidth))
    return result;

  if (destWidth == 0)
    return {};

  if (srcWidth > unsigned(destWidth)) {
    auto resultType = builder.getIntegerType(destWidth);
    return builder.createOrFold<comb::ExtractOp>(resultType, result, 0);
  }

  auto resultType = builder.getIntegerType(destWidth);

  // Extension follows the sign of the source value, not the destination.
  auto valueFIRType = value.getType().cast<FIRRTLBaseType>().getPassiveType();
  if (valueFIRType.cast<IntType>().isSigned())
    return comb::createOrFoldSExt(result, resultType, builder);

  auto zero = getOrCreateIntConstant(destWidth - srcWidth, 0);
  return builder.createOrFold<comb::ConcatOp>(zero, result);
}

/// Set the lowered value of 'orig' to 'result', remembering this in a map.
/// This always returns success() to make it more convenient in lowering code.
///
/// Note that result may be null here if we're lowering orig to a zero-bit
/// value.
///
LogicalResult FIRRTLLowering::setLowering(Value orig, Value result) {
  if (auto origType = orig.getType().dyn_cast<FIRRTLType>()) {
    assert((!result || !result.getType().isa<FIRRTLType>()) &&
           "Lowering didn't turn a FIRRTL value into a non-FIRRTL value");

#ifndef NDEBUG
    // Only base types should reach this point.
    auto baseType = origType.cast<FIRRTLBaseType>();
    auto srcWidth = baseType.getPassiveType().getBitWidthOrSentinel();

    // Caller should pass null value iff this was a zero bit value.
    if (srcWidth != -1) {
      if (result)
        assert((srcWidth != 0) &&
               "Lowering produced value for zero width source");
      else
        assert((srcWidth == 0) &&
               "Lowering produced null value but source wasn't zero width");
    }
#endif
  } else {
    assert(result && "Lowering of foreign type produced null value");
  }

  auto &slot = valueMapping[orig];
  assert(!slot && "value lowered multiple times");
  slot = result;
  return success();
}

/// Set the lowering for a value to the specified result.  This came from a
/// possible folding, so check to see if we need to handle a constant.
LogicalResult FIRRTLLowering::setPossiblyFoldedLowering(Value orig,
                                                        Value result) {
  // If this is a constant, check to see if we have it in our unique mapping:
  // it could have come from folding an operation.
  if (auto cst = dyn_cast_or_null<hw::ConstantOp>(result.getDefiningOp())) {
    auto &entry = hwConstantMap[cst.getValueAttr()];
    if (entry == cst) {
      // We're already using an entry in the constant map, nothing to do.
    } else if (entry) {
      // We already had this constant, reuse the one we have instead of the
      // one we just folded.
      result = entry;
      cst->erase();
    } else {
      // This is a new constant.  Remember it!
      entry = cst;
      cst->moveBefore(&theModule.getBodyBlock()->front());
    }
  }

  return setLowering(orig, result);
}

/// Create a new operation with type ResultOpType and arguments CtorArgTypes,
/// then call setLowering with its result.
template <typename ResultOpType, typename... CtorArgTypes>
LogicalResult FIRRTLLowering::setLoweringTo(Operation *orig,
                                            CtorArgTypes... args) {
  auto result = builder.createOrFold<ResultOpType>(args...);
  if (auto *op = result.getDefiningOp())
    tryCopyName(op, orig);
  return setPossiblyFoldedLowering(orig->getResult(0), result);
}

/// Sets the lowering for a value to a backedge of the specified result type.
/// This is useful for lowering types which cannot pass through a wire, or to
/// directly materialize values in operations that violate the SSA dominance
/// constraint.
Backedge FIRRTLLowering::createBackedge(Value orig, Type type) {
  auto backedge = backedgeBuilder.get(type, orig.getLoc());
  backedges.insert({backedge, backedge});
  (void)setLowering(orig, backedge);
  return backedge;
}

/// If the `from` value is in fact a backedge, record that the backedge will
/// be replaced by the value.  Return true if the destination is a backedge.
bool FIRRTLLowering::updateIfBackedge(Value dest, Value src) {
  auto backedgeIt = backedges.find(dest);
  if (backedgeIt == backedges.end())
    return false;
  assert(backedgeIt->first == backedgeIt->second && "backedge lowered twice");
  backedgeIt->second = src;
  return true;
}

/// Switch the insertion point of the current builder to the end of the
/// specified block and run the closure.  This correctly handles the case
/// where the closure is null, but the caller needs to make sure the block
/// exists.
void FIRRTLLowering::runWithInsertionPointAtEndOfBlock(
    std::function<void(void)> fn, Region &region) {
  if (!fn)
    return;

  auto oldIP = builder.saveInsertionPoint();

  builder.setInsertionPointToEnd(&region.front());
  fn();
  builder.restoreInsertionPoint(oldIP);
}

/// Return a read value for the specified inout operation, auto-uniquing them.
Value FIRRTLLowering::getReadValue(Value v) {
  Value result = readInOutCreated.lookup(v);
  if (result)
    return result;

  // Make sure to put the read value at the correct scope so it dominates all
  // future uses.
  auto oldIP = builder.saveInsertionPoint();
  if (auto *vOp = v.getDefiningOp()) {
    builder.setInsertionPointAfter(vOp);
  } else {
    // For reads of ports, just set the insertion point at the top of the
    // module.
    builder.setInsertionPoint(&theModule.getBodyBlock()->front());
  }

  // Instead of creating `ReadInOutOp` for `ArrayIndexInOutOp`, create
  // `ArrayGetOp` for root arrays.
  if (auto arrayIndexInout = v.getDefiningOp<sv::ArrayIndexInOutOp>()) {
    result = getReadValue(arrayIndexInout.getInput());
    result = builder.createOrFold<hw::ArrayGetOp>(result,
                                                  arrayIndexInout.getIndex());
  } else {
    // Otherwise, create a read inout operation.
    result = builder.createOrFold<sv::ReadInOutOp>(v);
  }
  builder.restoreInsertionPoint(oldIP);
  readInOutCreated.insert({v, result});
  return result;
}

void FIRRTLLowering::addToAlwaysBlock(sv::EventControl clockEdge, Value clock,
                                      ::ResetType resetStyle,
                                      sv::EventControl resetEdge, Value reset,
                                      std::function<void(void)> body,
                                      std::function<void(void)> resetBody) {
  AlwaysKeyType key{builder.getBlock(), clockEdge, clock,
                    resetStyle,         resetEdge, reset};
  sv::AlwaysOp alwaysOp;
  sv::IfOp insideIfOp;
  std::tie(alwaysOp, insideIfOp) = alwaysBlocks.lookup(key);

  if (!alwaysOp) {
    if (reset) {
      assert(resetStyle != ::ResetType::NoReset);
      // Here, we want to create the folloing structure with sv.always and
      // sv.if. If `reset` is async, we need to add `reset` to a sensitivity
      // list.
      //
      // sv.always @(clockEdge or reset) {
      //   sv.if (reset) {
      //     resetBody
      //   } else {
      //     body
      //   }
      // }

      auto createIfOp = [&]() {
        // It is weird but intended. Here we want to create an empty sv.if
        // with an else block.
        insideIfOp = builder.create<sv::IfOp>(
            reset, []() {}, []() {});
      };
      if (resetStyle == ::ResetType::AsyncReset) {
        sv::EventControl events[] = {clockEdge, resetEdge};
        Value clocks[] = {clock, reset};

        alwaysOp = builder.create<sv::AlwaysOp>(events, clocks, [&]() {
          if (resetEdge == sv::EventControl::AtNegEdge)
            llvm_unreachable("negative edge for reset is not expected");
          createIfOp();
        });
      } else {
        alwaysOp = builder.create<sv::AlwaysOp>(clockEdge, clock, createIfOp);
      }
    } else {
      assert(!resetBody);
      alwaysOp = builder.create<sv::AlwaysOp>(clockEdge, clock);
      insideIfOp = nullptr;
    }
    alwaysBlocks[key] = {alwaysOp, insideIfOp};
  }

  if (reset) {
    assert(insideIfOp && "reset body must be initialized before");
    runWithInsertionPointAtEndOfBlock(resetBody, insideIfOp.getThenRegion());
    runWithInsertionPointAtEndOfBlock(body, insideIfOp.getElseRegion());
  } else {
    runWithInsertionPointAtEndOfBlock(body, alwaysOp.getBody());
  }

  // Move the earlier always block(s) down to where the last would have been
  // inserted.  This ensures that any values used by the always blocks are
  // defined ahead of the uses, which leads to better generated Verilog.
  alwaysOp->moveBefore(builder.getInsertionBlock(),
                       builder.getInsertionPoint());
}

void FIRRTLLowering::addToIfDefBlock(StringRef cond,
                                     std::function<void(void)> thenCtor,
                                     std::function<void(void)> elseCtor) {
  auto condAttr = builder.getStringAttr(cond);
  auto op = ifdefBlocks.lookup({builder.getBlock(), condAttr});
  if (op) {
    runWithInsertionPointAtEndOfBlock(thenCtor, op.getThenRegion());
    runWithInsertionPointAtEndOfBlock(elseCtor, op.getElseRegion());

    // Move the earlier #ifdef block(s) down to where the last would have been
    // inserted.  This ensures that any values used by the #ifdef blocks are
    // defined ahead of the uses, which leads to better generated Verilog.
    op->moveBefore(builder.getInsertionBlock(), builder.getInsertionPoint());
  } else {
    ifdefBlocks[{builder.getBlock(), condAttr}] =
        builder.create<sv::IfDefOp>(condAttr, thenCtor, elseCtor);
  }
}

void FIRRTLLowering::addToInitialBlock(std::function<void(void)> body) {
  auto op = initialBlocks.lookup(builder.getBlock());
  if (op) {
    runWithInsertionPointAtEndOfBlock(body, op.getBody());

    // Move the earlier initial block(s) down to where the last would have
    // been inserted.  This ensures that any values used by the initial blocks
    // are defined ahead of the uses, which leads to better generated Verilog.
    op->moveBefore(builder.getInsertionBlock(), builder.getInsertionPoint());
  } else {
    initialBlocks[builder.getBlock()] = builder.create<sv::InitialOp>(body);
  }
}

void FIRRTLLowering::addIfProceduralBlock(Value cond,
                                          std::function<void(void)> thenCtor,
                                          std::function<void(void)> elseCtor) {
  // Check to see if we already have an if on this condition immediately
  // before the insertion point.  If so, extend it.
  auto insertIt = builder.getInsertionPoint();
  if (insertIt != builder.getBlock()->begin())
    if (auto ifOp = dyn_cast<sv::IfOp>(*--insertIt)) {
      if (ifOp.getCond() == cond) {
        runWithInsertionPointAtEndOfBlock(thenCtor, ifOp.getThenRegion());
        runWithInsertionPointAtEndOfBlock(elseCtor, ifOp.getElseRegion());
        return;
      }
    }

  builder.create<sv::IfOp>(cond, thenCtor, elseCtor);
}

//===----------------------------------------------------------------------===//
// Special Operations
//===----------------------------------------------------------------------===//

/// Handle the case where an operation wasn't lowered.  When this happens, the
/// operands should just be unlowered non-FIRRTL values.  If the operand was
/// not lowered then leave it alone, otherwise we have a problem with
/// lowering.
///
FIRRTLLowering::UnloweredOpResult
FIRRTLLowering::handleUnloweredOp(Operation *op) {
  // Simply pass through non-FIRRTL operations and consider them already
  // lowered. This allows us to handled partially lowered inputs, and also allow
  // other FIRRTL operations to spawn additional already-lowered operations,
  // like `hw.output`.
  if (!isa<FIRRTLDialect>(op->getDialect())) {
    for (auto &operand : op->getOpOperands())
      if (auto lowered = getPossiblyInoutLoweredValue(operand.get()))
        operand.set(lowered);
    for (auto result : op->getResults())
      (void)setLowering(result, result);
    return AlreadyLowered;
  }

  // Ok, at least one operand got lowered, so this operation is using a FIRRTL
  // value, but wasn't itself lowered.  This is because the lowering is
  // incomplete. This is either a bug or incomplete implementation.
  //
  // There is one aspect of incompleteness we intentionally expect: we allow
  // primitive operations that produce a zero bit result to be ignored by the
  // lowering logic.  They don't have side effects, and handling this corner
  // case just complicates each of the lowering hooks. Instead, we just handle
  // them all right here.
  if (op->getNumResults() == 1) {
    auto resultType = op->getResult(0).getType();
    if (resultType.isa<FIRRTLBaseType>() && isZeroBitFIRRTLType(resultType) &&
        (isExpression(op) || isa<mlir::UnrealizedConversionCastOp>(op))) {
      // Zero bit values lower to the null Value.
      (void)setLowering(op->getResult(0), Value());
      return NowLowered;
    }
  }
  op->emitOpError("LowerToHW couldn't handle this operation");
  return LoweringFailure;
}

LogicalResult FIRRTLLowering::visitExpr(ConstantOp op) {
  // Zero width values must be lowered to nothing.
  if (isZeroBitFIRRTLType(op.getType()))
    return setLowering(op, Value());

  return setLowering(op, getOrCreateIntConstant(op.getValue()));
}

LogicalResult FIRRTLLowering::visitExpr(SpecialConstantOp op) {
  return setLowering(
      op, getOrCreateIntConstant(APInt(/*bitWidth*/ 1, op.getValue())));
}

FailureOr<Value> FIRRTLLowering::lowerSubindex(SubindexOp op, Value input) {
  auto iIdx = getOrCreateIntConstant(
      getBitWidthFromVectorSize(
          op.getInput().getType().cast<FVectorType>().getNumElements()),
      op.getIndex());

  // If the input has an inout type, we need to lower to ArrayIndexInOutOp;
  // otherwise hw::ArrayGetOp.
  Value result;
  if (input.getType().isa<sv::InOutType>())
    result = builder.createOrFold<sv::ArrayIndexInOutOp>(input, iIdx);
  else
    result = builder.createOrFold<hw::ArrayGetOp>(input, iIdx);
  tryCopyName(result.getDefiningOp(), op);
  return result;
}

FailureOr<Value> FIRRTLLowering::lowerSubaccess(SubaccessOp op, Value input) {
  Value valueIdx = getLoweredAndExtOrTruncValue(
      op.getIndex(),
      UIntType::get(
          op->getContext(),
          getBitWidthFromVectorSize(
              op.getInput().getType().cast<FVectorType>().getNumElements())));
  if (!valueIdx) {
    op->emitError() << "input lowering failed";
    return failure();
  }

  // If the input has an inout type, we need to lower to ArrayIndexInOutOp;
  // otherwise, lower the op to array indexing.
  Value result;
  if (input.getType().isa<sv::InOutType>())
    result = builder.createOrFold<sv::ArrayIndexInOutOp>(input, valueIdx);
  else
    result = createArrayIndexing(input, valueIdx);
  tryCopyName(result.getDefiningOp(), op);
  return result;
}

FailureOr<Value> FIRRTLLowering::lowerSubfield(SubfieldOp op, Value input) {
  auto resultType = lowerType(op->getResult(0).getType());
  if (!resultType || !input) {
    op->emitError() << "subfield type lowering failed";
    return failure();
  }

  // If the input has an inout type, we need to lower to StructFieldInOutOp;
  // otherwise, StructExtractOp.
  auto field = op.getInput().getType().cast<BundleType>().getElementName(
      op.getFieldIndex());
  Value result;
  if (input.getType().isa<sv::InOutType>())
    result = builder.createOrFold<sv::StructFieldInOutOp>(input, field);
  else
    result = builder.createOrFold<hw::StructExtractOp>(input, field);
  tryCopyName(result.getDefiningOp(), op);
  return result;
}

LogicalResult FIRRTLLowering::visitExpr(SubindexOp op) {
  if (isZeroBitFIRRTLType(op.getType()))
    return setLowering(op, Value());

  auto input = getPossiblyInoutLoweredValue(op.getInput());
  if (!input)
    return op.emitError() << "input lowering failed";

  auto result = lowerSubindex(op, input);
  if (failed(result))
    return failure();
  return setLowering(op, *result);
}

LogicalResult FIRRTLLowering::visitExpr(SubaccessOp op) {
  if (isZeroBitFIRRTLType(op.getType()))
    return setLowering(op, Value());

  auto input = getPossiblyInoutLoweredValue(op.getInput());
  if (!input)
    return op.emitError() << "input lowering failed";

  auto result = lowerSubaccess(op, input);
  if (failed(result))
    return failure();
  return setLowering(op, *result);
}

LogicalResult FIRRTLLowering::visitExpr(SubfieldOp op) {
  // firrtl.mem lowering lowers some SubfieldOps.  Zero-width can leave
  // invalid subfield accesses
  if (getLoweredValue(op) || !op.getInput())
    return success();

  if (isZeroBitFIRRTLType(op.getType()))
    return setLowering(op, Value());

  auto input = getPossiblyInoutLoweredValue(op.getInput());
  if (!input)
    return op.emitError() << "input lowering failed";

  auto result = lowerSubfield(op, input);
  if (failed(result))
    return failure();
  return setLowering(op, *result);
}

LogicalResult FIRRTLLowering::visitExpr(VectorCreateOp op) {
  auto resultType = lowerType(op.getResult().getType());
  SmallVector<Value> operands;
  // NOTE: The operand order must be inverted.
  for (auto oper : llvm::reverse(op.getOperands())) {
    auto val = getLoweredValue(oper);
    if (!val)
      return failure();
    operands.push_back(val);
  }
  return setLoweringTo<hw::ArrayCreateOp>(op, resultType, operands);
}

LogicalResult FIRRTLLowering::visitExpr(BundleCreateOp op) {
  auto resultType = lowerType(op.getResult().getType());
  SmallVector<Value> operands;
  for (auto oper : op.getOperands()) {
    auto val = getLoweredValue(oper);
    if (!val)
      return failure();
    operands.push_back(val);
  }
  return setLoweringTo<hw::StructCreateOp>(op, resultType, operands);
}

LogicalResult FIRRTLLowering::visitExpr(AggregateConstantOp op) {
  auto resultType = lowerType(op.getResult().getType());
  auto attr =
      getOrCreateAggregateConstantAttribute(op.getFieldsAttr(), resultType);

  return setLoweringTo<hw::AggregateConstantOp>(op, resultType,
                                                attr.cast<ArrayAttr>());
}

//===----------------------------------------------------------------------===//
// Declarations
//===----------------------------------------------------------------------===//

LogicalResult FIRRTLLowering::visitDecl(WireOp op) {
  // Foreign types lower to a backedge that needs to be resolved by a later
  // connect op.
  auto origResultType = op.getResult().getType();
  if (!origResultType.isa<FIRRTLType>()) {
    createBackedge(op.getResult(), origResultType);
    return success();
  }

  auto resultType = lowerType(origResultType);
  if (!resultType)
    return failure();

  if (resultType.isInteger(0))
    return setLowering(op.getResult(), Value());

  // Name attr is required on sv.wire but optional on firrtl.wire.
  StringAttr symName = getInnerSymName(op);
  auto name = op.getNameAttr();
  if (AnnotationSet::removeAnnotations(op, dontTouchAnnoClass) && !symName) {
    auto moduleName = cast<hw::HWModuleOp>(op->getParentOp()).getName();
    // Prepend the name of the module to make the symbol name unique in the
    // symbol table, it is already unique in the module. Checking if the name
    // is unique in the SymbolTable is non-trivial.
    symName = builder.getStringAttr(moduleNamespace.newName(
        Twine("__") + moduleName + Twine("__") + name.getValue()));
  }
  // For now, if forceable ensure has symbol.
  if (!symName && (!op.hasDroppableName() || op.isForceable())) {
    auto moduleName = cast<hw::HWModuleOp>(op->getParentOp()).getName();
    symName = builder.getStringAttr(moduleNamespace.newName(
        Twine("__") + moduleName + Twine("__") + name.getValue()));
  }
  // This is not a temporary wire created by the compiler, so attach a symbol
  // name.
  return setLoweringTo<hw::WireOp>(op, getOrCreateZConstant(resultType), name,
                                   symName);
}

LogicalResult FIRRTLLowering::visitDecl(VerbatimWireOp op) {
  auto resultTy = lowerType(op.getType());
  if (!resultTy)
    return failure();
  resultTy = sv::InOutType::get(op.getContext(), resultTy);

  SmallVector<Value, 4> operands;
  operands.reserve(op.getSubstitutions().size());
  for (auto operand : op.getSubstitutions()) {
    auto lowered = getLoweredValue(operand);
    if (!lowered)
      return failure();
    operands.push_back(lowered);
  }

  ArrayAttr symbols = op.getSymbolsAttr();
  if (!symbols)
    symbols = ArrayAttr::get(op.getContext(), {});

  return setLoweringTo<sv::VerbatimExprSEOp>(op, resultTy, op.getTextAttr(),
                                             operands, symbols);
}

LogicalResult FIRRTLLowering::visitDecl(NodeOp op) {
  auto operand = getLoweredValue(op.getInput());
  if (!operand)
    return handleZeroBit(
        op.getInput(), [&]() { return setLowering(op.getResult(), Value()); });

  // Node operations are logical noops, but may carry annotations or be
  // referred to through an inner name. If a don't touch is present, ensure
  // that we have a symbol name so we can keep the node as a wire.
  auto symName = getInnerSymName(op);
  auto name = op.getNameAttr();
  if (AnnotationSet::removeAnnotations(
          op, "firrtl.transforms.DontTouchAnnotation") &&
      !symName) {
    // name may be empty
    auto moduleName = cast<hw::HWModuleOp>(op->getParentOp()).getName();
    symName = builder.getStringAttr(Twine("__") + moduleName + Twine("__") +
                                    name.getValue());
  }
  // For now, if forceable ensure has symbol.
  if (!symName && (!hasDroppableName(op) || op.isForceable())) {
    auto moduleName = cast<hw::HWModuleOp>(op->getParentOp()).getName();
    symName = builder.getStringAttr(Twine("__") + moduleName + Twine("__") +
                                    name.getValue());
  }

  if (symName)
    operand = builder.create<hw::WireOp>(operand, name, symName);

  return setLowering(op.getResult(), operand);
}

LogicalResult FIRRTLLowering::visitDecl(RegOp op) {
  auto resultType = lowerType(op.getResult().getType());
  if (!resultType)
    return failure();
  if (resultType.isInteger(0))
    return setLowering(op.getResult(), Value());

  Value clockVal = getLoweredValue(op.getClockVal());
  if (!clockVal)
    return failure();

  // Add symbol if DontTouch annotation present.
  // For now, also ensure has symbol if forceable.
  auto symName = getInnerSymName(op);
  if ((AnnotationSet::removeAnnotations(op, dontTouchAnnoClass) ||
       op.getNameKind() == NameKindEnum::InterestingName || op.isForceable()) &&
      !symName)
    symName = op.getNameAttr();

  // Create a reg op, wiring itself to its input.
  Backedge inputEdge = backedgeBuilder.get(resultType);
  auto reg = builder.create<seq::FirRegOp>(inputEdge, clockVal,
                                           op.getNameAttr(), symName);

  // Pass along the start and end random initialization bits for this register.
  if (auto randomRegister = op->getAttr("firrtl.random_init_register"))
    reg->setAttr("firrtl.random_init_register", randomRegister);
  if (auto randomStart = op->getAttr("firrtl.random_init_start"))
    reg->setAttr("firrtl.random_init_start", randomStart);
  if (auto randomEnd = op->getAttr("firrtl.random_init_end"))
    reg->setAttr("firrtl.random_init_end", randomEnd);

  inputEdge.setValue(reg);
  circuitState.used_RANDOMIZE_REG_INIT = 1;
  (void)setLowering(op.getResult(), reg);
  return success();
}

LogicalResult FIRRTLLowering::visitDecl(RegResetOp op) {
  auto resultType = lowerType(op.getResult().getType());
  if (!resultType)
    return failure();
  if (resultType.isInteger(0))
    return setLowering(op.getResult(), Value());

  Value clockVal = getLoweredValue(op.getClockVal());
  Value resetSignal = getLoweredValue(op.getResetSignal());
  // Reset values may be narrower than the register.  Extend appropriately.
  Value resetValue = getLoweredAndExtOrTruncValue(
      op.getResetValue(), op.getResult().getType().cast<FIRRTLBaseType>());

  if (!clockVal || !resetSignal || !resetValue)
    return failure();

  // Add symbol if DontTouch annotation present.
  // For now, also ensure has symbol if forceable.
  auto symName = getInnerSymName(op);
  if ((AnnotationSet::removeAnnotations(op, dontTouchAnnoClass) ||
       op.getNameKind() == NameKindEnum::InterestingName || op.isForceable()) &&
      !symName)
    symName = op.getNameAttr();

  // Create a reg op, wiring itself to its input.
  bool isAsync = op.getResetSignal().getType().isa<AsyncResetType>();
  Backedge inputEdge = backedgeBuilder.get(resultType);
  auto reg =
      builder.create<seq::FirRegOp>(inputEdge, clockVal, op.getNameAttr(),
                                    resetSignal, resetValue, symName, isAsync);

  // Pass along the start and end random initialization bits for this register.
  if (auto randomRegister = op->getAttr("firrtl.random_init_register"))
    reg->setAttr("firrtl.random_init_register", randomRegister);
  if (auto randomStart = op->getAttr("firrtl.random_init_start"))
    reg->setAttr("firrtl.random_init_start", randomStart);
  if (auto randomEnd = op->getAttr("firrtl.random_init_end"))
    reg->setAttr("firrtl.random_init_end", randomEnd);

  inputEdge.setValue(reg);
  circuitState.used_RANDOMIZE_REG_INIT = 1;
  (void)setLowering(op.getResult(), reg);

  return success();
}

LogicalResult FIRRTLLowering::visitDecl(MemOp op) {
  auto memName = op.getName();
  if (memName.empty())
    memName = "mem";

  // TODO: Remove this restriction and preserve aggregates in
  // memories.
  if (op.getDataType()
          .cast<FIRRTLBaseType>()
          .getPassiveType()
          .isa<BundleType>())
    return op.emitOpError(
        "should have already been lowered from a ground type to an aggregate "
        "type using the LowerTypes pass. Use "
        "'firtool --lower-types' or 'circt-opt "
        "--pass-pipeline='firrtl.circuit(firrtl-lower-types)' "
        "to run this.");

  FirMemory memSummary = op.getSummary();

  // Process each port in turn.
  SmallVector<Type, 8> resultTypes;
  SmallVector<Value, 8> operands;
  DenseMap<Operation *, size_t> returnHolder;
  SmallVector<Attribute> argNames, resultNames;

  // The result values of the memory are not necessarily in the same order as
  // the memory module that we're lowering to.  We need to lower the read
  // ports before the read/write ports, before the write ports.
  for (unsigned memportKindIdx = 0; memportKindIdx != 3; ++memportKindIdx) {
    MemOp::PortKind memportKind;
    switch (memportKindIdx) {
    default:
      assert(0 && "invalid idx");
      break; // Silence warning
    case 0:
      memportKind = MemOp::PortKind::Read;
      break;
    case 1:
      memportKind = MemOp::PortKind::ReadWrite;
      break;
    case 2:
      memportKind = MemOp::PortKind::Write;
      break;
    }

    // This is set to the count of the kind of memport we're emitting, for
    // label names.
    unsigned portNumber = 0;

    // Memories return multiple structs, one for each port, which means we
    // have two layers of type to split apart.
    for (size_t i = 0, e = op.getNumResults(); i != e; ++i) {
      // Process all of one kind before the next.
      if (memportKind != op.getPortKind(i))
        continue;

      auto portName = op.getPortName(i).getValue();

      auto addInput = [&](StringRef portLabel, StringRef portLabel2,
                          StringRef field, size_t width,
                          StringRef field2 = "") {
        auto portType =
            IntegerType::get(op.getContext(), std::max((size_t)1, width));
        auto accesses = getAllFieldAccesses(op.getResult(i), field);

        Value wire =
            createTmpHWWireOp(portType, "." + portName + "." + field + ".wire");

        for (auto a : accesses) {
          if (a.getType()
                  .cast<FIRRTLBaseType>()
                  .getPassiveType()
                  .getBitWidthOrSentinel() > 0)
            (void)setLowering(a, wire);
          else
            a->eraseOperand(0);
        }

        if (!field2.empty()) {
          // This handles the case, when the single bit mask field is removed,
          // and the enable is updated after 'And' with mask bit.
          Value wire2 = createTmpHWWireOp(portType, "." + portName + "." +
                                                        field2 + ".wire");
          auto accesses2 = getAllFieldAccesses(op.getResult(i), field2);

          for (auto a : accesses2) {
            if (a.getType()
                    .cast<FIRRTLBaseType>()
                    .getPassiveType()
                    .getBitWidthOrSentinel() > 0)
              (void)setLowering(a, wire2);
            else
              a->eraseOperand(0);
          }
          wire = builder.createOrFold<comb::AndOp>(wire, wire2, true);
        }

        operands.push_back(wire);
        argNames.push_back(
            builder.getStringAttr(portLabel + Twine(portNumber) + portLabel2));
      };
      auto addOutput = [&](StringRef portLabel, StringRef portLabel2,
                           StringRef field, size_t width) {
        auto portType =
            IntegerType::get(op.getContext(), std::max((size_t)1, width));
        resultTypes.push_back(portType);

        // Now collect the data for the instance.  A op produces multiple
        // structures, so we need to look through SubfieldOps to see the
        // true inputs and outputs.
        auto accesses = getAllFieldAccesses(op.getResult(i), field);
        // Read data ports are tracked to be updated later
        for (auto &a : accesses) {
          if (width)
            returnHolder[a] = resultTypes.size() - 1;
          else
            a->eraseOperand(0);
        }
        resultNames.push_back(
            builder.getStringAttr(portLabel + Twine(portNumber) + portLabel2));
      };

      if (memportKind == MemOp::PortKind::Read) {
        addInput("R", "_addr", "addr", llvm::Log2_64_Ceil(memSummary.depth));
        addInput("R", "_en", "en", 1);
        addInput("R", "_clk", "clk", 1);
        addOutput("R", "_data", "data", memSummary.dataWidth);
      } else if (memportKind == MemOp::PortKind::ReadWrite) {
        addInput("RW", "_addr", "addr", llvm::Log2_64_Ceil(memSummary.depth));
        addInput("RW", "_en", "en", 1);
        addInput("RW", "_clk", "clk", 1);
        // If maskBits =1, then And the mask field with enable, and update the
        // enable. Else keep mask port.
        if (memSummary.isMasked)
          addInput("RW", "_wmode", "wmode", 1);
        else
          addInput("RW", "_wmode", "wmode", 1, "wmask");
        addInput("RW", "_wdata", "wdata", memSummary.dataWidth);
        addOutput("RW", "_rdata", "rdata", memSummary.dataWidth);
        // Ignore mask port, if maskBits =1
        if (memSummary.isMasked)
          addInput("RW", "_wmask", "wmask", memSummary.maskBits);
      } else {
        addInput("W", "_addr", "addr", llvm::Log2_64_Ceil(memSummary.depth));
        // If maskBits =1, then And the mask field with enable, and update the
        // enable. Else keep mask port.
        if (memSummary.isMasked)
          addInput("W", "_en", "en", 1);
        else
          addInput("W", "_en", "en", 1, "mask");
        addInput("W", "_clk", "clk", 1);
        addInput("W", "_data", "data", memSummary.dataWidth);
        // Ignore mask port, if maskBits =1
        if (memSummary.isMasked)
          addInput("W", "_mask", "mask", memSummary.maskBits);
      }

      ++portNumber;
    }
  }

  auto memModuleAttr =
      circuitState.getGenOpMemName(memSummary.getFirMemoryName());

  // Create the instance to replace the memop.
  auto inst = builder.create<hw::InstanceOp>(
      resultTypes, builder.getStringAttr(memName + "_ext"), memModuleAttr,
      operands, builder.getArrayAttr(argNames),
      builder.getArrayAttr(resultNames),
      /*parameters=*/builder.getArrayAttr({}),
      /*sym_name=*/getInnerSymName(op));
  // Update all users of the result of read ports
  for (auto &ret : returnHolder)
    (void)setLowering(ret.first->getResult(0), inst.getResult(ret.second));
  return success();
}

LogicalResult FIRRTLLowering::visitDecl(InstanceOp oldInstance) {
  Operation *oldModule =
      circuitState.getInstanceGraph()->getReferencedModule(oldInstance);
  auto newModule = circuitState.getNewModule(oldModule);
  if (!newModule) {
    oldInstance->emitOpError("could not find module [")
        << oldInstance.getModuleName() << "] referenced by instance";
    return failure();
  }

  // If this is a referenced to a parameterized extmodule, then bring the
  // parameters over to this instance.
  ArrayAttr parameters;
  if (auto oldExtModule = dyn_cast<FExtModuleOp>(oldModule))
    parameters = getHWParameters(oldExtModule, /*ignoreValues=*/false);

  // Decode information about the input and output ports on the referenced
  // module.
  SmallVector<PortInfo, 8> portInfo = cast<FModuleLike>(oldModule).getPorts();

  // Build an index from the name attribute to an index into portInfo, so we
  // can do efficient lookups.
  llvm::SmallDenseMap<Attribute, unsigned> portIndicesByName;
  for (unsigned portIdx = 0, e = portInfo.size(); portIdx != e; ++portIdx)
    portIndicesByName[portInfo[portIdx].name] = portIdx;

  // Ok, get ready to create the new instance operation.  We need to prepare
  // input operands.
  SmallVector<Value, 8> operands;
  for (size_t portIndex = 0, e = portInfo.size(); portIndex != e; ++portIndex) {
    auto &port = portInfo[portIndex];
    auto portType = lowerType(port.type);
    if (!portType) {
      oldInstance->emitOpError("could not lower type of port ") << port.name;
      return failure();
    }

    // Drop zero bit input/inout ports.
    if (portType.isInteger(0))
      continue;

    // We wire outputs up after creating the instance.
    if (port.isOutput())
      continue;

    auto portResult = oldInstance.getResult(portIndex);
    assert(portResult && "invalid IR, couldn't find port");

    // Directly materialize inputs which are trivially assigned once through a
    // `StrictConnectOp`.
    if (port.isInput() && getSingleConnectUserOf(portResult)) {
      operands.push_back(createBackedge(portResult, portType));
      continue;
    }

    // If the result has an analog type and is used only by attach op,
    // try eliminating a temporary wire by directly using an attached value.
    if (portResult.getType().isa<AnalogType>() && portResult.hasOneUse()) {
      if (auto attach = dyn_cast<AttachOp>(*portResult.getUsers().begin())) {
        if (auto source = getSingleNonInstanceOperand(attach)) {
          auto loweredResult = getPossiblyInoutLoweredValue(source);
          operands.push_back(loweredResult);
          (void)setLowering(portResult, loweredResult);
          continue;
        }
      }
    }

    // Directly materialize foreign types.
    if (!port.type.isa<FIRRTLType>()) {
      operands.push_back(createBackedge(portResult, portType));
      continue;
    }

    // Create a wire for each input/inout operand, so there is
    // something to connect to.
    Value wire;
    if (port.isInOut()) {
      wire = createTmpWireOp(portType, "." + port.getName().str() + ".wire");
    } else {
      wire = createTmpHWWireOp(portType, "." + port.getName() + ".wire");
    }

    // Know that the argument FIRRTL value is equal to this wire, allowing
    // connects to it to be lowered.
    (void)setLowering(portResult, wire);

    operands.push_back(wire);
  }

  // If this instance is destined to be lowered to a bind, generate a symbol
  // for it and generate a bind op.  Enter the bind into global
  // CircuitLoweringState so that this can be moved outside of module once
  // we're guaranteed to not be a parallel context.
  StringAttr symbol = getInnerSymName(oldInstance);
  if (oldInstance.getLowerToBind()) {
    if (!symbol)
      symbol = builder.getStringAttr("__" + oldInstance.getName() + "__");
    auto bindOp = builder.create<sv::BindOp>(theModule.getNameAttr(), symbol);
    // If the lowered op already had output file information, then use that.
    // Otherwise, generate some default bind information.
    if (auto outputFile = oldInstance->getAttr("output_file"))
      bindOp->setAttr("output_file", outputFile);
    // Add the bind to the circuit state.  This will be moved outside of the
    // encapsulating module after all modules have been processed in parallel.
    circuitState.addBind(bindOp);
  }

  // Create the new hw.instance operation.
  auto newInstance = builder.create<hw::InstanceOp>(
      newModule, oldInstance.getNameAttr(), operands, parameters, symbol);

  if (oldInstance.getLowerToBind())
    newInstance->setAttr("doNotPrint", builder.getBoolAttr(true));

  if (newInstance.getInnerSymAttr())
    if (auto forceName = circuitState.instanceForceNames.lookup(
            {cast<hw::HWModuleOp>(newInstance->getParentOp()).getNameAttr(),
             newInstance.getInnerSymAttr()}))
      newInstance->setAttr("hw.verilogName", forceName);

  // Now that we have the new hw.instance, we need to remap all of the users
  // of the outputs/results to the values returned by the instance.
  unsigned resultNo = 0;
  for (size_t portIndex = 0, e = portInfo.size(); portIndex != e; ++portIndex) {
    auto &port = portInfo[portIndex];
    if (!port.isOutput() || isZeroBitFIRRTLType(port.type))
      continue;

    Value resultVal = newInstance.getResult(resultNo);

    auto oldPortResult = oldInstance.getResult(portIndex);
    (void)setLowering(oldPortResult, resultVal);
    ++resultNo;
  }
  return success();
}

//===----------------------------------------------------------------------===//
// Unary Operations
//===----------------------------------------------------------------------===//

// Lower a cast that is a noop at the HW level.
LogicalResult FIRRTLLowering::lowerNoopCast(Operation *op) {
  auto operand = getPossiblyInoutLoweredValue(op->getOperand(0));
  if (!operand)
    return failure();

  // Noop cast.
  return setLowering(op->getResult(0), operand);
}

LogicalResult FIRRTLLowering::visitExpr(mlir::UnrealizedConversionCastOp op) {
  // General lowering for non-unary casts.
  if (op.getNumOperands() != 1 || op.getNumResults() != 1)
    return failure();

  auto operand = op.getOperand(0);
  auto result = op.getResult(0);

  // FIRRTL -> FIRRTL
  if (operand.getType().isa<FIRRTLType>() && result.getType().isa<FIRRTLType>())
    return lowerNoopCast(op);

  // other -> FIRRTL
  // other -> other
  if (!operand.getType().isa<FIRRTLType>()) {
    if (result.getType().isa<FIRRTLType>())
      return setLowering(result, getPossiblyInoutLoweredValue(operand));
    return failure(); // general foreign op lowering for other -> other
  }

  // FIRRTL -> other
  // Otherwise must be a conversion from FIRRTL type to standard type.
  auto lowered_result = getLoweredValue(operand);
  if (!lowered_result) {
    // If this is a conversion from a zero bit HW type to firrtl value, then
    // we want to successfully lower this to a null Value.
    if (operand.getType().isSignlessInteger(0)) {
      return setLowering(result, Value());
    }
    return failure();
  }

  // We lower builtin.unrealized_conversion_cast converting from a firrtl type
  // to a standard type into the lowered operand.
  result.replaceAllUsesWith(lowered_result);
  return success();
}

LogicalResult FIRRTLLowering::visitExpr(HWStructCastOp op) {
  // Conversions from hw struct types to FIRRTL types are lowered as the
  // input operand.
  if (auto opStructType = op.getOperand().getType().dyn_cast<hw::StructType>())
    return setLowering(op, op.getOperand());

  // Otherwise must be a conversion from FIRRTL bundle type to hw struct
  // type.
  auto result = getLoweredValue(op.getOperand());
  if (!result)
    return failure();

  // We lower firrtl.stdStructCast converting from a firrtl bundle to an hw
  // struct type into the lowered operand.
  op.replaceAllUsesWith(result);
  return success();
}

LogicalResult FIRRTLLowering::visitExpr(BitCastOp op) {
  auto operand = getLoweredValue(op.getOperand());
  if (!operand)
    return failure();
  auto resultType = lowerType(op.getType());
  if (!resultType)
    return failure();

  return setLoweringTo<hw::BitcastOp>(op, resultType, operand);
}

LogicalResult FIRRTLLowering::visitExpr(CvtPrimOp op) {
  auto operand = getLoweredValue(op.getOperand());
  if (!operand) {
    return handleZeroBit(op.getOperand(), [&]() {
      // Unsigned zero bit to Signed is 1b0.
      if (op.getOperand().getType().cast<IntType>().isUnsigned())
        return setLowering(op, getOrCreateIntConstant(1, 0));
      // Signed->Signed is a zero bit value.
      return setLowering(op, Value());
    });
  }

  // Signed to signed is a noop.
  if (op.getOperand().getType().cast<IntType>().isSigned())
    return setLowering(op, operand);

  // Otherwise prepend a zero bit.
  auto zero = getOrCreateIntConstant(1, 0);
  return setLoweringTo<comb::ConcatOp>(op, zero, operand);
}

LogicalResult FIRRTLLowering::visitExpr(NotPrimOp op) {
  auto operand = getLoweredValue(op.getInput());
  if (!operand)
    return failure();
  // ~x  ---> x ^ 0xFF
  auto allOnes = getOrCreateIntConstant(
      APInt::getAllOnes(operand.getType().getIntOrFloatBitWidth()));
  return setLoweringTo<comb::XorOp>(op, operand, allOnes, true);
}

LogicalResult FIRRTLLowering::visitExpr(NegPrimOp op) {
  // FIRRTL negate always adds a bit.
  // -x ---> 0-sext(x) or 0-zext(x)
  auto operand = getLoweredAndExtendedValue(op.getInput(), op.getType());
  if (!operand)
    return failure();

  auto resultType = lowerType(op.getType());

  auto zero = getOrCreateIntConstant(resultType.getIntOrFloatBitWidth(), 0);
  return setLoweringTo<comb::SubOp>(op, zero, operand, true);
}

// Pad is a noop or extension operation.
LogicalResult FIRRTLLowering::visitExpr(PadPrimOp op) {
  auto operand = getLoweredAndExtendedValue(op.getInput(), op.getType());
  if (!operand)
    return failure();
  return setLowering(op, operand);
}

LogicalResult FIRRTLLowering::visitExpr(XorRPrimOp op) {
  auto operand = getLoweredValue(op.getInput());
  if (!operand) {
    return handleZeroBit(op.getInput(), [&]() {
      return setLowering(op, getOrCreateIntConstant(1, 0));
    });
    return failure();
  }

  return setLoweringTo<comb::ParityOp>(op, builder.getIntegerType(1), operand);
}

LogicalResult FIRRTLLowering::visitExpr(AndRPrimOp op) {
  auto operand = getLoweredValue(op.getInput());
  if (!operand) {
    return handleZeroBit(op.getInput(), [&]() {
      return setLowering(op, getOrCreateIntConstant(1, 1));
    });
  }

  // Lower AndR to == -1
  return setLoweringTo<comb::ICmpOp>(
      op, ICmpPredicate::eq, operand,
      getOrCreateIntConstant(
          APInt::getAllOnes(operand.getType().getIntOrFloatBitWidth())),
      true);
}

LogicalResult FIRRTLLowering::visitExpr(OrRPrimOp op) {
  auto operand = getLoweredValue(op.getInput());
  if (!operand) {
    return handleZeroBit(op.getInput(), [&]() {
      return setLowering(op, getOrCreateIntConstant(1, 0));
    });
    return failure();
  }

  // Lower OrR to != 0
  return setLoweringTo<comb::ICmpOp>(
      op, ICmpPredicate::ne, operand,
      getOrCreateIntConstant(operand.getType().getIntOrFloatBitWidth(), 0),
      true);
}

//===----------------------------------------------------------------------===//
// Binary Operations
//===----------------------------------------------------------------------===//

template <typename ResultOpType>
LogicalResult FIRRTLLowering::lowerBinOpToVariadic(Operation *op) {
  auto resultType = op->getResult(0).getType();
  auto lhs = getLoweredAndExtendedValue(op->getOperand(0), resultType);
  auto rhs = getLoweredAndExtendedValue(op->getOperand(1), resultType);
  if (!lhs || !rhs)
    return failure();

  return setLoweringTo<ResultOpType>(op, lhs, rhs, true);
}

/// lowerBinOp extends each operand to the destination type, then performs the
/// specified binary operator.
template <typename ResultUnsignedOpType, typename ResultSignedOpType>
LogicalResult FIRRTLLowering::lowerBinOp(Operation *op) {
  // Extend the two operands to match the destination type.
  auto resultType = op->getResult(0).getType();
  auto lhs = getLoweredAndExtendedValue(op->getOperand(0), resultType);
  auto rhs = getLoweredAndExtendedValue(op->getOperand(1), resultType);
  if (!lhs || !rhs)
    return failure();

  // Emit the result operation.
  if (resultType.cast<IntType>().isSigned())
    return setLoweringTo<ResultSignedOpType>(op, lhs, rhs, true);
  return setLoweringTo<ResultUnsignedOpType>(op, lhs, rhs, true);
}

/// lowerCmpOp extends each operand to the longest type, then performs the
/// specified binary operator.
LogicalResult FIRRTLLowering::lowerCmpOp(Operation *op, ICmpPredicate signedOp,
                                         ICmpPredicate unsignedOp) {
  // Extend the two operands to match the longest type.
  auto lhsIntType = op->getOperand(0).getType().cast<IntType>();
  auto rhsIntType = op->getOperand(1).getType().cast<IntType>();
  if (!lhsIntType.hasWidth() || !rhsIntType.hasWidth())
    return failure();

  auto cmpType = getWidestIntType(lhsIntType, rhsIntType);
  if (cmpType.getWidth() == 0) // Handle 0-width inputs by promoting to 1 bit.
    cmpType = UIntType::get(builder.getContext(), 1);
  auto lhs = getLoweredAndExtendedValue(op->getOperand(0), cmpType);
  auto rhs = getLoweredAndExtendedValue(op->getOperand(1), cmpType);
  if (!lhs || !rhs)
    return failure();

  // Emit the result operation.
  Type resultType = builder.getIntegerType(1);
  return setLoweringTo<comb::ICmpOp>(
      op, resultType, lhsIntType.isSigned() ? signedOp : unsignedOp, lhs, rhs,
      true);
}

/// Lower a divide or dynamic shift, where the operation has to be performed
/// in the widest type of the result and two inputs then truncated down.
template <typename SignedOp, typename UnsignedOp>
LogicalResult FIRRTLLowering::lowerDivLikeOp(Operation *op) {
  // hw has equal types for these, firrtl doesn't.  The type of the firrtl
  // RHS may be wider than the LHS, and we cannot truncate off the high bits
  // (because an overlarge amount is supposed to shift in sign or zero bits).
  auto opType = op->getResult(0).getType().cast<IntType>();
  if (opType.getWidth() == 0)
    return setLowering(op->getResult(0), Value());

  auto resultType = getWidestIntType(opType, op->getOperand(1).getType());
  resultType = getWidestIntType(resultType, op->getOperand(0).getType());
  auto lhs = getLoweredAndExtendedValue(op->getOperand(0), resultType);
  auto rhs = getLoweredAndExtendedValue(op->getOperand(1), resultType);
  if (!lhs || !rhs)
    return failure();

  Value result;
  if (opType.isSigned())
    result = builder.createOrFold<SignedOp>(lhs, rhs, true);
  else
    result = builder.createOrFold<UnsignedOp>(lhs, rhs, true);

  tryCopyName(result.getDefiningOp(), op);

  if (resultType == opType)
    return setLowering(op->getResult(0), result);
  return setLoweringTo<comb::ExtractOp>(op, lowerType(opType), result, 0);
}

LogicalResult FIRRTLLowering::visitExpr(CatPrimOp op) {
  auto lhs = getLoweredValue(op.getLhs());
  auto rhs = getLoweredValue(op.getRhs());
  if (!lhs) {
    return handleZeroBit(op.getLhs(), [&]() {
      if (rhs) // cat(0bit, x) --> x
        return setLowering(op, rhs);
      // cat(0bit, 0bit) --> 0bit
      return handleZeroBit(op.getRhs(),
                           [&]() { return setLowering(op, Value()); });
    });
  }

  if (!rhs) // cat(x, 0bit) --> x
    return handleZeroBit(op.getRhs(), [&]() { return setLowering(op, lhs); });

  return setLoweringTo<comb::ConcatOp>(op, lhs, rhs);
}

//===----------------------------------------------------------------------===//
// Verif Operations
//===----------------------------------------------------------------------===//

LogicalResult FIRRTLLowering::visitExpr(IsXIntrinsicOp op) {
  auto input = getLoweredValue(op.getArg());
  if (!input)
    return failure();

  return setLoweringTo<comb::ICmpOp>(
      op, ICmpPredicate::ceq, input,
      getOrCreateXConstant(input.getType().getIntOrFloatBitWidth()), true);
}

LogicalResult FIRRTLLowering::visitExpr(PlusArgsTestIntrinsicOp op) {
  auto resultType = builder.getIntegerType(1);
  auto str = builder.create<sv::ConstantStrOp>(op.getFormatString());
  return setLoweringTo<sv::SystemFunctionOp>(op, resultType, "test$plusargs",
                                             ArrayRef<Value>{str});
}

LogicalResult FIRRTLLowering::visitExpr(PlusArgsValueIntrinsicOp op) {
  auto resultType = builder.getIntegerType(1);
  auto type = lowerType(op.getResult().getType());
  if (!type)
    return failure();

  auto str = builder.create<sv::ConstantStrOp>(op.getFormatString());
  auto wire = createTmpWireOp(type, "_pargs");
  auto wireRead = builder.create<sv::ReadInOutOp>(wire);
  (void)setLowering(op.getResult(), wireRead);
  auto svfun = builder.create<sv::SystemFunctionOp>(
      resultType, "value$plusargs", ArrayRef<Value>{str, wire});
  return setLowering(op.getFound(), svfun);
}

LogicalResult FIRRTLLowering::visitExpr(SizeOfIntrinsicOp op) {
  op.emitError("SizeOf should have been resolved.");
  return failure();
}

//===----------------------------------------------------------------------===//
// Other Operations
//===----------------------------------------------------------------------===//

LogicalResult FIRRTLLowering::visitExpr(BitsPrimOp op) {
  auto input = getLoweredValue(op.getInput());
  if (!input)
    return failure();

  Type resultType = builder.getIntegerType(op.getHi() - op.getLo() + 1);
  return setLoweringTo<comb::ExtractOp>(op, resultType, input, op.getLo());
}

LogicalResult FIRRTLLowering::visitExpr(InvalidValueOp op) {
  auto resultTy = lowerType(op.getType());
  if (!resultTy)
    return failure();

  // Values of analog type always need to be lowered to something with inout
  // type.  We do that by lowering to a wire and return that.  As with the
  // SFC, we do not connect anything to this, because it is bidirectional.
  if (op.getType().isa<AnalogType>())
    // This is a locally visible, private wire created by the compiler, so do
    // not attach a symbol name.
    return setLoweringTo<sv::WireOp>(op, resultTy, ".invalid_analog");

  // We don't allow aggregate values which contain values of analog types.
  if (op.getType().cast<FIRRTLBaseType>().containsAnalog())
    return failure();

  // We lower invalid to 0.  TODO: the FIRRTL spec mentions something about
  // lowering it to a random value, we should see if this is what we need to
  // do.
  if (auto bitwidth =
          firrtl::getBitWidth(op.getType().cast<FIRRTLBaseType>())) {
    if (*bitwidth == 0) // Let the caller handle zero width values.
      return failure();

    auto constant = getOrCreateIntConstant(*bitwidth, 0);
    // If the result is an aggregate value, we have to bitcast the constant.
    if (!resultTy.isa<IntegerType>())
      constant = builder.create<hw::BitcastOp>(resultTy, constant);
    return setLowering(op, constant);
  }

  // Invalid for bundles isn't supported.
  op.emitOpError("unsupported type");
  return failure();
}

LogicalResult FIRRTLLowering::visitExpr(HeadPrimOp op) {
  auto input = getLoweredValue(op.getInput());
  if (!input)
    return failure();
  auto inWidth = input.getType().cast<IntegerType>().getWidth();
  if (op.getAmount() == 0)
    return setLowering(op, Value());
  Type resultType = builder.getIntegerType(op.getAmount());
  return setLoweringTo<comb::ExtractOp>(op, resultType, input,
                                        inWidth - op.getAmount());
}

LogicalResult FIRRTLLowering::visitExpr(ShlPrimOp op) {
  auto input = getLoweredValue(op.getInput());
  if (!input) {
    return handleZeroBit(op.getInput(), [&]() {
      if (op.getAmount() == 0)
        return failure();
      return setLowering(op, getOrCreateIntConstant(op.getAmount(), 0));
    });
  }

  // Handle the degenerate case.
  if (op.getAmount() == 0)
    return setLowering(op, input);

  auto zero = getOrCreateIntConstant(op.getAmount(), 0);
  return setLoweringTo<comb::ConcatOp>(op, input, zero);
}

LogicalResult FIRRTLLowering::visitExpr(ShrPrimOp op) {
  auto input = getLoweredValue(op.getInput());
  if (!input)
    return failure();

  // Handle the special degenerate cases.
  auto inWidth = input.getType().cast<IntegerType>().getWidth();
  auto shiftAmount = op.getAmount();
  if (shiftAmount >= inWidth) {
    // Unsigned shift by full width returns a single-bit zero.
    if (op.getInput().getType().cast<IntType>().isUnsigned())
      return setLowering(op, getOrCreateIntConstant(1, 0));

    // Signed shift by full width is equivalent to extracting the sign bit.
    shiftAmount = inWidth - 1;
  }

  Type resultType = builder.getIntegerType(inWidth - shiftAmount);
  return setLoweringTo<comb::ExtractOp>(op, resultType, input, shiftAmount);
}

LogicalResult FIRRTLLowering::visitExpr(TailPrimOp op) {
  auto input = getLoweredValue(op.getInput());
  if (!input)
    return failure();

  auto inWidth = input.getType().cast<IntegerType>().getWidth();
  if (inWidth == op.getAmount())
    return setLowering(op, Value());
  Type resultType = builder.getIntegerType(inWidth - op.getAmount());
  return setLoweringTo<comb::ExtractOp>(op, resultType, input, 0);
}

LogicalResult FIRRTLLowering::visitExpr(MuxPrimOp op) {
  auto cond = getLoweredValue(op.getSel());
  auto ifTrue = getLoweredAndExtendedValue(op.getHigh(), op.getType());
  auto ifFalse = getLoweredAndExtendedValue(op.getLow(), op.getType());
  if (!cond || !ifTrue || !ifFalse)
    return failure();

  return setLoweringTo<comb::MuxOp>(op, ifTrue.getType(), cond, ifTrue, ifFalse,
                                    true);
}

// Construct array indexing annotated with vendor pragmas to get
// better synthesis results. Specifically we annotate pragmas in the following
// form.
// ```
//   wire GEN;
//   /* synopsys infer_mux_override */
//   assign GEN = array[index] /* cadence map_to_mux */;
// ```
Value FIRRTLLowering::createArrayIndexing(Value array, Value index) {

  auto size = hw::type_cast<hw::ArrayType>(array.getType()).getSize();
  // Extend to power of 2.  FIRRTL semantics say out-of-bounds access result in
  // an indeterminate value.  Existing chisel code depends on this behavior
  // being "return index 0".  Ideally, we would tail extend the array to improve
  // optimization.
  if (!llvm::isPowerOf2_64(size)) {
    auto extElem = getOrCreateIntConstant(APInt(llvm::Log2_64_Ceil(size), 0));
    auto extValue = builder.create<hw::ArrayGetOp>(array, extElem);
    SmallVector<Value> temp(llvm::NextPowerOf2(size) - size, extValue);
    auto ext = builder.create<hw::ArrayCreateOp>(temp);
    Value temp2[] = {ext.getResult(), array};
    array = builder.create<hw::ArrayConcatOp>(temp2);
  }

  Value inBoundsRead;
  // If `addMuxPragmas` is enabled, add mux pragmas to array reads.
  // Don't annotate mux pragmas if the array size is 1 since it causes a
  // complication failure.
  if (!circuitState.addMuxPragmas || size <= 1) {
    inBoundsRead = builder.create<hw::ArrayGetOp>(array, index);
  } else {
    auto arrayGet = builder.create<hw::ArrayGetOp>(array, index);
    auto valWire = builder.create<sv::WireOp>(
        hw::type_cast<hw::ArrayType>(array.getType()).getElementType());
    // Use SV attributes to annotate pragmas.
    circt::sv::setSVAttributes(
        arrayGet,
        sv::SVAttributeAttr::get(builder.getContext(), "cadence map_to_mux",
                                 /*emitAsComment=*/true));

    auto assignOp = builder.create<sv::AssignOp>(valWire, arrayGet);
    sv::setSVAttributes(assignOp,
                        sv::SVAttributeAttr::get(builder.getContext(),
                                                 "synopsys infer_mux_override",
                                                 /*emitAsComment=*/true));
    inBoundsRead = builder.create<sv::ReadInOutOp>(valWire);
  }

  return inBoundsRead;
}

LogicalResult FIRRTLLowering::visitExpr(MultibitMuxOp op) {
  // Lower and resize to the index width.
  auto index = getLoweredAndExtOrTruncValue(
      op.getIndex(),
      UIntType::get(op.getContext(),
                    getBitWidthFromVectorSize(op.getInputs().size())));

  if (!index)
    return failure();
  SmallVector<Value> loweredInputs;
  loweredInputs.reserve(op.getInputs().size());
  for (auto input : op.getInputs()) {
    auto lowered = getLoweredAndExtendedValue(input, op.getType());
    if (!lowered)
      return failure();
    loweredInputs.push_back(lowered);
  }

  Value array = builder.create<hw::ArrayCreateOp>(loweredInputs);
  return setLowering(op, createArrayIndexing(array, index));
}

LogicalResult FIRRTLLowering::visitExpr(VerbatimExprOp op) {
  auto resultTy = lowerType(op.getType());
  if (!resultTy)
    return failure();

  SmallVector<Value, 4> operands;
  operands.reserve(op.getSubstitutions().size());
  for (auto operand : op.getSubstitutions()) {
    auto lowered = getLoweredValue(operand);
    if (!lowered)
      return failure();
    operands.push_back(lowered);
  }

  ArrayAttr symbols = op.getSymbolsAttr();
  if (!symbols)
    symbols = ArrayAttr::get(op.getContext(), {});

  return setLoweringTo<sv::VerbatimExprOp>(op, resultTy, op.getTextAttr(),
                                           operands, symbols);
}

//===----------------------------------------------------------------------===//
// Statements
//===----------------------------------------------------------------------===//

LogicalResult FIRRTLLowering::visitStmt(SkipOp op) {
  // Nothing!  We could emit an comment as a verbatim op if there were a
  // reason to.
  return success();
}

/// Resolve a connection to `destVal`, an `hw::WireOp` or `seq::FirRegOp`, by
/// updating the input operand to be `srcVal`. Returns true if the update was
/// made and the connection can be considered lowered. Returns false if the
/// destination isn't a wire or register with an input operand to be updated.
/// Returns failure if the destination is a subaccess operation. These should be
/// transposed to the right-hand-side by a pre-pass.
FailureOr<bool> FIRRTLLowering::lowerConnect(Value destVal, Value srcVal) {
  return TypeSwitch<Operation *, FailureOr<bool>>(destVal.getDefiningOp())
      .Case<hw::WireOp>([&](auto op) {
        maybeUnused(op.getInput());
        op.getInputMutable().assign(srcVal);
        return true;
      })
      .Case<seq::FirRegOp>([&](auto op) {
        maybeUnused(op.getNext());
        op.getNextMutable().assign(srcVal);
        return true;
      })
      .Case<hw::StructExtractOp, hw::ArrayGetOp>([](auto op) {
        // NOTE: msvc thinks `return op.emitOpError(...);` is ambiguous. So
        // return `failure()` separately.
        op.emitOpError("used as connect destination");
        return failure();
      })
      .Default([](auto) { return false; });
}

LogicalResult FIRRTLLowering::visitStmt(ConnectOp op) {
<<<<<<< HEAD
  op.emitError("(ICE) Connect should have been lowered to strictconnect");
  return failure();
=======
  auto dest = op.getDest();
  // The source can be a smaller integer, extend it as appropriate if so.
  auto destType = dest.getType().cast<FIRRTLBaseType>().getPassiveType();
  auto srcVal = getLoweredAndExtendedValue(op.getSrc(), destType);
  if (!srcVal)
    return handleZeroBit(op.getSrc(), []() { return success(); });

  auto destVal = getPossiblyInoutLoweredValue(dest);
  if (!destVal)
    return failure();

  auto result = lowerConnect(destVal, srcVal);
  if (failed(result))
    return failure();
  if (*result)
    return success();

  if (!destVal.getType().isa<hw::InOutType>())
    return op.emitError("destination isn't an inout type");

  builder.create<sv::AssignOp>(destVal, srcVal);
  return success();
>>>>>>> e30da003
}

LogicalResult FIRRTLLowering::visitStmt(StrictConnectOp op) {
  auto dest = op.getDest();
  auto srcVal = getLoweredValue(op.getSrc());
  if (!srcVal)
    return handleZeroBit(op.getSrc(), []() { return success(); });

  auto destVal = getPossiblyInoutLoweredValue(dest);
  if (!destVal)
    return failure();

  auto result = lowerConnect(destVal, srcVal);
  if (failed(result))
    return failure();
  if (*result)
    return success();

  // If this connect is driving a value that is currently a backedge, record
  // that the source is the value of the backedge.
  if (updateIfBackedge(destVal, srcVal))
    return success();

  if (!destVal.getType().isa<hw::InOutType>())
    return op.emitError("destination isn't an inout type");

  builder.create<sv::AssignOp>(destVal, srcVal);
  return success();
}

LogicalResult FIRRTLLowering::visitStmt(ForceOp op) {
  auto srcVal = getLoweredValue(op.getSrc());
  if (!srcVal)
    return failure();

  auto destVal = getPossiblyInoutLoweredValue(op.getDest());
  if (!destVal)
    return failure();

  if (!destVal.getType().isa<hw::InOutType>())
    return op.emitError("destination isn't an inout type");

  addToIfDefBlock("VERILATOR", std::function<void()>(), [&]() {
    addToInitialBlock([&]() { builder.create<sv::ForceOp>(destVal, srcVal); });
  });
  return success();
}

// Printf is a macro op that lowers to an sv.ifdef.procedural, an sv.if,
// and an sv.fwrite all nested together.
LogicalResult FIRRTLLowering::visitStmt(PrintFOp op) {
  auto clock = getLoweredValue(op.getClock());
  auto cond = getLoweredValue(op.getCond());
  if (!clock || !cond)
    return failure();

  SmallVector<Value, 4> operands;
  operands.reserve(op.getSubstitutions().size());
  for (auto operand : op.getSubstitutions()) {
    operands.push_back(getLoweredValue(operand));
    if (!operands.back()) {
      // If this is a zero bit operand, just pass a one bit zero.
      if (!isZeroBitFIRRTLType(operand.getType()))
        return failure();
      operands.back() = getOrCreateIntConstant(1, 0);
    }
  }

  // Emit an "#ifndef SYNTHESIS" guard into the always block.
  addToIfDefBlock("SYNTHESIS", std::function<void()>(), [&]() {
    addToAlwaysBlock(clock, [&]() {
      circuitState.used_PRINTF_COND = true;

      // Emit an "sv.if '`PRINTF_COND_ & cond' into the #ifndef.
      Value ifCond =
          builder.create<sv::MacroRefExprOp>(cond.getType(), "PRINTF_COND_");
      ifCond = builder.createOrFold<comb::AndOp>(ifCond, cond, true);

      addIfProceduralBlock(ifCond, [&]() {
        // Emit the sv.fwrite, writing to stderr by default.
        Value fdStderr = builder.create<hw::ConstantOp>(APInt(32, 0x80000002));
        builder.create<sv::FWriteOp>(fdStderr, op.getFormatString(), operands);
      });
    });
  });

  return success();
}

// Stop lowers into a nested series of behavioral statements plus $fatal
// or $finish.
LogicalResult FIRRTLLowering::visitStmt(StopOp op) {
  auto clock = getLoweredValue(op.getClock());
  auto cond = getLoweredValue(op.getCond());
  if (!clock || !cond)
    return failure();

  // Emit an "#ifndef SYNTHESIS" guard into the always block.
  addToIfDefBlock("SYNTHESIS", std::function<void()>(), [&]() {
    // Emit this into an "sv.always posedge" body.
    addToAlwaysBlock(clock, [&]() {
      circuitState.used_STOP_COND = true;

      // Emit an "sv.if '`STOP_COND_ & cond' into the #ifndef.
      Value ifCond =
          builder.create<sv::MacroRefExprOp>(cond.getType(), "STOP_COND_");
      ifCond = builder.createOrFold<comb::AndOp>(ifCond, cond, true);
      addIfProceduralBlock(ifCond, [&]() {
        // Emit the sv.fatal or sv.finish.
        if (op.getExitCode())
          builder.create<sv::FatalOp>();
        else
          builder.create<sv::FinishOp>();
      });
    });
  });

  return success();
}

/// Helper function to build an immediate assert operation based on the
/// original FIRRTL operation name. This reduces code duplication in
/// `lowerVerificationStatement`.
template <typename... Args>
static Operation *buildImmediateVerifOp(ImplicitLocOpBuilder &builder,
                                        StringRef opName, Args &&...args) {
  if (opName == "assert")
    return builder.create<sv::AssertOp>(std::forward<Args>(args)...);
  if (opName == "assume")
    return builder.create<sv::AssumeOp>(std::forward<Args>(args)...);
  if (opName == "cover")
    return builder.create<sv::CoverOp>(std::forward<Args>(args)...);
  llvm_unreachable("unknown verification op");
}

/// Helper function to build a concurrent assert operation based on the
/// original FIRRTL operation name. This reduces code duplication in
/// `lowerVerificationStatement`.
template <typename... Args>
static Operation *buildConcurrentVerifOp(ImplicitLocOpBuilder &builder,
                                         StringRef opName, Args &&...args) {
  if (opName == "assert")
    return builder.create<sv::AssertConcurrentOp>(std::forward<Args>(args)...);
  if (opName == "assume")
    return builder.create<sv::AssumeConcurrentOp>(std::forward<Args>(args)...);
  if (opName == "cover")
    return builder.create<sv::CoverConcurrentOp>(std::forward<Args>(args)...);
  llvm_unreachable("unknown verification op");
}

/// Template for lowering verification statements from type A to
/// type B.
///
/// For example, lowering the "foo" op to the "bar" op would start
/// with:
///
///     foo(clock, condition, enable, "message")
///
/// This becomes a Verilog clocking block with the "bar" op guarded
/// by an if enable:
///
///     always @(posedge clock) begin
///       if (enable) begin
///         bar(condition);
///       end
///     end
/// The above can also be reduced into a concurrent verification statement
/// sv.assert.concurrent posedge %clock (condition && enable)
LogicalResult FIRRTLLowering::lowerVerificationStatement(
    Operation *op, StringRef labelPrefix, Value opClock, Value opPredicate,
    Value opEnable, StringAttr opMessageAttr, ValueRange opOperands,
    StringAttr opNameAttr, bool isConcurrent, EventControl opEventControl) {
  StringRef opName = op->getName().stripDialect();
  auto isAssert = opName == "assert";
  auto isCover = opName == "cover";

  auto clock = getLoweredValue(opClock);
  auto enable = getLoweredValue(opEnable);
  auto predicate = getLoweredValue(opPredicate);
  if (!clock || !enable || !predicate)
    return failure();

  StringAttr label;
  if (opNameAttr && !opNameAttr.getValue().empty())
    label = opNameAttr;
  StringAttr prefixedLabel;
  if (label)
    prefixedLabel =
        StringAttr::get(builder.getContext(), labelPrefix + label.getValue());

  StringAttr message;
  SmallVector<Value> messageOps;
  if (!isCover && opMessageAttr && !opMessageAttr.getValue().empty()) {
    message = opMessageAttr;
    for (auto operand : opOperands) {
      auto loweredValue = getLoweredValue(operand);
      if (!loweredValue) {
        // If this is a zero bit operand, just pass a one bit zero.
        if (!isZeroBitFIRRTLType(operand.getType()))
          return failure();
        loweredValue = getOrCreateIntConstant(1, 0);
      }
      // Wrap any message ops in $sampled() to guarantee that these will print
      // with the same value as when the assertion triggers.  (See SystemVerilog
      // 2017 spec section 16.9.3 for more information.)  The custom
      // "ifElseFatal" variant is special cased because this isn't actually a
      // concurrent assertion.
      auto format = op->getAttrOfType<StringAttr>("format");
      if (isConcurrent && (!format || format.getValue() != "ifElseFatal" ||
                           circuitState.emitChiselAssertsAsSVA))
        loweredValue = builder.create<sv::SampledOp>(loweredValue);
      messageOps.push_back(loweredValue);
    }
  }

  auto emit = [&]() {
    // Handle the purely procedural flavor of the operation.
    if (!isConcurrent) {
      auto deferImmediate = circt::sv::DeferAssertAttr::get(
          builder.getContext(), circt::sv::DeferAssert::Immediate);
      addToAlwaysBlock(clock, [&]() {
        addIfProceduralBlock(enable, [&]() {
          buildImmediateVerifOp(builder, opName, predicate, deferImmediate,
                                prefixedLabel, message, messageOps);
        });
      });
      return;
    }

    auto boolType = IntegerType::get(builder.getContext(), 1);

    // Handle the `ifElseFatal` format, which does not emit an SVA but
    // rather a process that uses $error and $fatal to perform the checks.
    // TODO: This should *not* be part of the op, but rather a lowering
    // option that the user of this pass can choose.
    auto format = op->template getAttrOfType<StringAttr>("format");
    if (format && (format.getValue() == "ifElseFatal" &&
                   !circuitState.emitChiselAssertsAsSVA)) {
      predicate = comb::createOrFoldNot(predicate, builder);
      predicate = builder.createOrFold<comb::AndOp>(enable, predicate, true);
      addToIfDefBlock("SYNTHESIS", {}, [&]() {
        addToAlwaysBlock(clock, [&]() {
          addIfProceduralBlock(predicate, [&]() {
            circuitState.used_ASSERT_VERBOSE_COND = true;
            circuitState.used_STOP_COND = true;
            addIfProceduralBlock(
                builder.create<sv::MacroRefExprOp>(boolType,
                                                   "ASSERT_VERBOSE_COND_"),
                [&]() { builder.create<sv::ErrorOp>(message, messageOps); });
            addIfProceduralBlock(
                builder.create<sv::MacroRefExprOp>(boolType, "STOP_COND_"),
                [&]() { builder.create<sv::FatalOp>(); });
          });
        });
      });
      return;
    }

    // Formulate the `enable -> predicate` as `!enable | predicate`.
    // Except for covers, combine them: enable & predicate
    if (!isCover) {
      auto notEnable = comb::createOrFoldNot(enable, builder);
      predicate = builder.createOrFold<comb::OrOp>(notEnable, predicate, true);
    } else {
      predicate = builder.createOrFold<comb::AndOp>(enable, predicate, true);
    }

    // Handle the regular SVA case.
    sv::EventControl event;
    switch (opEventControl) {
    case EventControl::AtPosEdge:
      event = circt::sv::EventControl::AtPosEdge;
      break;
    case EventControl::AtEdge:
      event = circt::sv::EventControl::AtEdge;
      break;
    case EventControl::AtNegEdge:
      event = circt::sv::EventControl::AtNegEdge;
      break;
    }

    buildConcurrentVerifOp(
        builder, opName,
        circt::sv::EventControlAttr::get(builder.getContext(), event), clock,
        predicate, prefixedLabel, message, messageOps);

    // Assertions gain a companion `assume` behind a
    // `USE_PROPERTY_AS_CONSTRAINT` guard.
    if (isAssert) {
      StringAttr assumeLabel;
      if (label)
        assumeLabel = StringAttr::get(builder.getContext(),
                                      "assume__" + label.getValue());
      addToIfDefBlock("USE_PROPERTY_AS_CONSTRAINT", [&]() {
        builder.create<sv::AssumeConcurrentOp>(
            circt::sv::EventControlAttr::get(builder.getContext(), event),
            clock, predicate, assumeLabel);
      });
    }
  };

  // Wrap the verification statement up in the optional preprocessor
  // guards. This is a bit awkward since we want to translate an array of
  // guards into a recursive call to `addToIfDefBlock`.
  ArrayRef<Attribute> guards{};
  if (auto guardsAttr = op->template getAttrOfType<ArrayAttr>("guards"))
    guards = guardsAttr.getValue();
  bool anyFailed = false;
  std::function<void()> emitWrapped = [&]() {
    if (guards.empty()) {
      emit();
      return;
    }
    auto guard = guards[0].dyn_cast<StringAttr>();
    if (!guard) {
      op->emitOpError("elements in `guards` array must be `StringAttr`");
      anyFailed = true;
      return;
    }
    guards = guards.drop_front();
    addToIfDefBlock(guard.getValue(), emitWrapped);
  };
  emitWrapped();
  if (anyFailed)
    return failure();

  return success();
}

// Lower an assert to SystemVerilog.
LogicalResult FIRRTLLowering::visitStmt(AssertOp op) {
  return lowerVerificationStatement(
      op, "assert__", op.getClock(), op.getPredicate(), op.getEnable(),
      op.getMessageAttr(), op.getSubstitutions(), op.getNameAttr(),
      op.getIsConcurrent(), op.getEventControl());
}

// Lower an assume to SystemVerilog.
LogicalResult FIRRTLLowering::visitStmt(AssumeOp op) {
  return lowerVerificationStatement(
      op, "assume__", op.getClock(), op.getPredicate(), op.getEnable(),
      op.getMessageAttr(), op.getSubstitutions(), op.getNameAttr(),
      op.getIsConcurrent(), op.getEventControl());
}

// Lower a cover to SystemVerilog.
LogicalResult FIRRTLLowering::visitStmt(CoverOp op) {
  return lowerVerificationStatement(
      op, "cover__", op.getClock(), op.getPredicate(), op.getEnable(),
      op.getMessageAttr(), op.getSubstitutions(), op.getNameAttr(),
      op.getIsConcurrent(), op.getEventControl());
}

LogicalResult FIRRTLLowering::visitStmt(AttachOp op) {
  // Don't emit anything for a zero or one operand attach.
  if (op.getAttached().size() < 2)
    return success();

  SmallVector<Value, 4> inoutValues;
  for (auto v : op.getAttached()) {
    inoutValues.push_back(getPossiblyInoutLoweredValue(v));
    if (!inoutValues.back()) {
      // Ignore zero bit values.
      if (!isZeroBitFIRRTLType(v.getType()))
        return failure();
      inoutValues.pop_back();
      continue;
    }

    if (!inoutValues.back().getType().isa<hw::InOutType>())
      return op.emitError("operand isn't an inout type");
  }

  if (inoutValues.size() < 2)
    return success();

  // If the op has a single source value, the value is used as a lowering result
  // of other values. Therefore we can delete the attach op here.
  if (getSingleNonInstanceOperand(op))
    return success();

  // If all operands of the attach are internal to this module (none of them
  // are ports), then they can all be replaced with a single wire, and we can
  // delete the attach op.
  bool isAttachInternalOnly =
      llvm::none_of(inoutValues, [](auto v) { return isa<BlockArgument>(v); });

  if (isAttachInternalOnly) {
    auto v0 = inoutValues.front();
    for (auto v : inoutValues) {
      if (v == v0)
        continue;
      v.replaceAllUsesWith(v0);
    }
    return success();
  }

  // If the attach operands contain a port, then we can't do anything to
  // simplify the attach operation.
  addToIfDefBlock(
      "SYNTHESIS",
      // If we're doing synthesis, we emit an all-pairs assign complex.
      [&]() {
        SmallVector<Value, 4> values;
        for (size_t i = 0, e = inoutValues.size(); i != e; ++i)
          values.push_back(getReadValue(inoutValues[i]));

        for (size_t i1 = 0, e = inoutValues.size(); i1 != e; ++i1) {
          for (size_t i2 = 0; i2 != e; ++i2)
            if (i1 != i2)
              builder.create<sv::AssignOp>(inoutValues[i1], values[i2]);
        }
      },
      // In the non-synthesis case, we emit a SystemVerilog alias
      // statement.
      [&]() {
        builder.create<sv::IfDefOp>(
            "verilator",
            [&]() {
              builder.create<sv::VerbatimOp>(
                  "`error \"Verilator does not support alias and thus "
                  "cannot "
                  "arbitrarily connect bidirectional wires and ports\"");
            },
            [&]() { builder.create<sv::AliasOp>(inoutValues); });
      });

  return success();
}

LogicalResult FIRRTLLowering::visitStmt(ProbeOp op) {
  SmallVector<Value, 4> operands;
  operands.reserve(op.getCaptured().size());
  for (auto operand : op.getCaptured()) {
    operands.push_back(getLoweredValue(operand));
    if (!operands.back()) {
      // If this is a zero bit operand, just pass a one bit zero.
      if (!isZeroBitFIRRTLType(operand.getType()))
        return failure();
      operands.back() = getOrCreateIntConstant(1, 0);
    }
  }

  builder.create<hw::ProbeOp>(op.getInnerSym(), operands);

  return success();
}<|MERGE_RESOLUTION|>--- conflicted
+++ resolved
@@ -3794,33 +3794,8 @@
 }
 
 LogicalResult FIRRTLLowering::visitStmt(ConnectOp op) {
-<<<<<<< HEAD
   op.emitError("(ICE) Connect should have been lowered to strictconnect");
   return failure();
-=======
-  auto dest = op.getDest();
-  // The source can be a smaller integer, extend it as appropriate if so.
-  auto destType = dest.getType().cast<FIRRTLBaseType>().getPassiveType();
-  auto srcVal = getLoweredAndExtendedValue(op.getSrc(), destType);
-  if (!srcVal)
-    return handleZeroBit(op.getSrc(), []() { return success(); });
-
-  auto destVal = getPossiblyInoutLoweredValue(dest);
-  if (!destVal)
-    return failure();
-
-  auto result = lowerConnect(destVal, srcVal);
-  if (failed(result))
-    return failure();
-  if (*result)
-    return success();
-
-  if (!destVal.getType().isa<hw::InOutType>())
-    return op.emitError("destination isn't an inout type");
-
-  builder.create<sv::AssignOp>(destVal, srcVal);
-  return success();
->>>>>>> e30da003
 }
 
 LogicalResult FIRRTLLowering::visitStmt(StrictConnectOp op) {
