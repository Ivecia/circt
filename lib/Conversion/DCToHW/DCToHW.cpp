//===- DCToHW.cpp - Translate DC into HW ----------------------------------===//
//
// Part of the LLVM Project, under the Apache License v2.0 with LLVM Exceptions.
// See https://llvm.org/LICENSE.txt for license information.
// SPDX-License-Identifier: Apache-2.0 WITH LLVM-exception

//===----------------------------------------------------------------------===//
//
// This is the main DC to HW Conversion Pass Implementation.
//
//===----------------------------------------------------------------------===//

#include "circt/Conversion/DCToHW.h"
#include "../PassDetail.h"
#include "circt/Dialect/Comb/CombOps.h"
#include "circt/Dialect/DC/DCDialect.h"
#include "circt/Dialect/DC/DCOps.h"
#include "circt/Dialect/DC/DCPasses.h"
#include "circt/Dialect/ESI/ESIOps.h"
#include "circt/Dialect/ESI/ESITypes.h"
#include "circt/Dialect/HW/ConversionPatterns.h"
#include "circt/Dialect/HW/HWOps.h"
#include "circt/Dialect/HW/HWTypes.h"
#include "circt/Dialect/Seq/SeqOps.h"
#include "circt/Support/BackedgeBuilder.h"
#include "circt/Support/ValueMapper.h"
#include "mlir/IR/ImplicitLocOpBuilder.h"
#include "mlir/Pass/PassManager.h"
#include "mlir/Transforms/DialectConversion.h"
#include "llvm/ADT/TypeSwitch.h"
#include "llvm/Support/MathExtras.h"

#include <optional>

using namespace mlir;
using namespace circt;
using namespace circt::dc;
using namespace circt::hw;

using NameUniquer = std::function<std::string(Operation *)>;

// NOLINTNEXTLINE(misc-no-recursion)
static Type tupleToStruct(TupleType tuple) {
  auto *ctx = tuple.getContext();
  mlir::SmallVector<hw::StructType::FieldInfo, 8> hwfields;
  for (auto [i, innerType] : llvm::enumerate(tuple)) {
    Type convertedInnerType = innerType;
    if (auto tupleInnerType = innerType.dyn_cast<TupleType>())
      convertedInnerType = tupleToStruct(tupleInnerType);
    hwfields.push_back(
        {StringAttr::get(ctx, "field" + Twine(i)), convertedInnerType});
  }

  return hw::StructType::get(ctx, hwfields);
}

/// Converts any type 't' into a `hw`-compatible type.
/// tuple -> hw.struct
/// none -> i0
/// (tuple[...] | hw.struct)[...] -> (tuple | hw.struct)[toHwType(...)]
// NOLINTNEXTLINE(misc-no-recursion)
static Type toHWType(Type t) {
  return TypeSwitch<Type, Type>(t)
      .Case([](TupleType tt) { return toHWType(tupleToStruct(tt)); })
      .Case([](hw::StructType st) {
        llvm::SmallVector<hw::StructType::FieldInfo> structFields(
            st.getElements());
        for (auto &field : structFields)
          field.type = toHWType(field.type);
        return hw::StructType::get(st.getContext(), structFields);
      })
      .Case([](NoneType nt) { return IntegerType::get(nt.getContext(), 0); })
      .Default([](Type t) { return t; });
}

static Type toESIHWType(Type t) {
  Type outType =
      llvm::TypeSwitch<Type, Type>(t)
          .Case([](ValueType vt) {
            return esi::ChannelType::get(vt.getContext(),
                                         toHWType(vt.getInnerType()));
          })
          .Case([](TokenType tt) {
            return esi::ChannelType::get(tt.getContext(),
                                         IntegerType::get(tt.getContext(), 0));
          })
          .Default([](auto t) { return toHWType(t); });

  return outType;
}

namespace {

/// Shared state used by various functions; captured in a struct to reduce the
/// number of arguments that we have to pass around.
struct DCLoweringState {
  ModuleOp parentModule;
  NameUniquer nameUniquer;
};

/// A type converter is needed to perform the in-flight materialization of "raw"
/// (non-ESI channel) types to their ESI channel correspondents. This comes into
/// effect when backedges exist in the input IR.
class ESITypeConverter : public TypeConverter {
public:
  ESITypeConverter() {
    addConversion([](Type type) -> Type { return toESIHWType(type); });
    addConversion([](esi::ChannelType t) -> Type { return t; });
    addTargetMaterialization(
        [](mlir::OpBuilder &builder, mlir::Type resultType,
           mlir::ValueRange inputs,
           mlir::Location loc) -> std::optional<mlir::Value> {
          if (inputs.size() != 1)
            return std::nullopt;

          return inputs[0];
        });

    addSourceMaterialization(
        [](mlir::OpBuilder &builder, mlir::Type resultType,
           mlir::ValueRange inputs,
           mlir::Location loc) -> std::optional<mlir::Value> {
          if (inputs.size() != 1)
            return std::nullopt;

          return inputs[0];
        });
  }
};

} // namespace

//===----------------------------------------------------------------------===//
// HW Sub-module Related Functions
//===----------------------------------------------------------------------===//

namespace {

/// Input handshakes contain a resolved valid and (optional )data signal, and
/// a to-be-assigned ready signal.
struct InputHandshake {
  Value channel;
  Value valid;
  std::optional<Backedge> ready;
  Value data;
};

/// Output handshakes contain a resolved ready, and to-be-assigned valid and
/// (optional) data signals.
struct OutputHandshake {
  Value channel;
  std::optional<Backedge> valid;
  Value ready;
  std::optional<Backedge> data;
};

///  Directly connect an input handshake to an output handshake
static void connect(InputHandshake &input, OutputHandshake &output) {
  output.valid->setValue(input.valid);
  input.ready->setValue(output.ready);
}

template <typename T, typename TInner>
llvm::SmallVector<T> extractValues(llvm::SmallVector<TInner> &container,
                                   llvm::function_ref<T(TInner &)> extractor) {
  llvm::SmallVector<T> result;
  llvm::transform(container, std::back_inserter(result), extractor);
  return result;
}

// Wraps a set of input and output handshakes with an API that provides
// access to collections of the underlying values.
struct UnwrappedIO {
  llvm::SmallVector<InputHandshake> inputs;
  llvm::SmallVector<OutputHandshake> outputs;

  llvm::SmallVector<Value> getInputValids() {
    return extractValues<Value, InputHandshake>(
        inputs, [](auto &hs) { return hs.valid; });
  }
  llvm::SmallVector<std::optional<Backedge>> getInputReadys() {
    return extractValues<std::optional<Backedge>, InputHandshake>(
        inputs, [](auto &hs) { return hs.ready; });
  }
  llvm::SmallVector<std::optional<Backedge>> getOutputValids() {
    return extractValues<std::optional<Backedge>, OutputHandshake>(
        outputs, [](auto &hs) { return hs.valid; });
  }
  llvm::SmallVector<Value> getInputDatas() {
    return extractValues<Value, InputHandshake>(
        inputs, [](auto &hs) { return hs.data; });
  }
  llvm::SmallVector<Value> getOutputReadys() {
    return extractValues<Value, OutputHandshake>(
        outputs, [](auto &hs) { return hs.ready; });
  }

  llvm::SmallVector<Value> getOutputChannels() {
    return extractValues<Value, OutputHandshake>(
        outputs, [](auto &hs) { return hs.channel; });
  }
  llvm::SmallVector<std::optional<Backedge>> getOutputDatas() {
    return extractValues<std::optional<Backedge>, OutputHandshake>(
        outputs, [](auto &hs) { return hs.data; });
  }
};

///  A class containing a bunch of syntactic sugar to reduce builder function
///  verbosity.
///  @todo: should be moved to support.
struct RTLBuilder {
  RTLBuilder(Location loc, OpBuilder &builder, Value clk = Value(),
             Value rst = Value())
      : b(builder), loc(loc), clk(clk), rst(rst) {}

  Value constant(const APInt &apv, StringRef name = {}) {
    // Cannot use zero-width APInt's in DenseMap's, see
    // https://github.com/llvm/llvm-project/issues/58013
    bool isZeroWidth = apv.getBitWidth() == 0;
    if (!isZeroWidth) {
      auto it = constants.find(apv);
      if (it != constants.end())
        return it->second;
    }

    auto cval = b.create<hw::ConstantOp>(loc, apv);
    if (!isZeroWidth)
      constants[apv] = cval;
    return cval;
  }

  Value constant(unsigned width, int64_t value, StringRef name = {}) {
    return constant(APInt(width, value));
  }
  std::pair<Value, Value> wrap(Value data, Value valid, StringRef name = {}) {
    auto wrapOp = b.create<esi::WrapValidReadyOp>(loc, data, valid);
    return {wrapOp.getResult(0), wrapOp.getResult(1)};
  }
  std::pair<Value, Value> unwrap(Value channel, Value ready,
                                 StringRef name = {}) {
    auto unwrapOp = b.create<esi::UnwrapValidReadyOp>(loc, channel, ready);
    return {unwrapOp.getResult(0), unwrapOp.getResult(1)};
  }

  ///  Various syntactic sugar functions.
  Value reg(StringRef name, Value in, Value rstValue, Value clk = Value(),
            Value rst = Value()) {
    Value resolvedClk = clk ? clk : this->clk;
    Value resolvedRst = rst ? rst : this->rst;
    assert(resolvedClk &&
           "No global clock provided to this RTLBuilder - a clock "
           "signal must be provided to the reg(...) function.");
    assert(resolvedRst &&
           "No global reset provided to this RTLBuilder - a reset "
           "signal must be provided to the reg(...) function.");

    return b.create<seq::CompRegOp>(loc, in, resolvedClk, resolvedRst, rstValue,
                                    name);
  }

  Value cmp(Value lhs, Value rhs, comb::ICmpPredicate predicate,
            StringRef name = {}) {
    return b.create<comb::ICmpOp>(loc, predicate, lhs, rhs);
  }

  Value buildNamedOp(llvm::function_ref<Value()> f, StringRef name) {
    Value v = f();
    StringAttr nameAttr;
    Operation *op = v.getDefiningOp();
    if (!name.empty()) {
      op->setAttr("sv.namehint", b.getStringAttr(name));
      nameAttr = b.getStringAttr(name);
    }
    return v;
  }

  ///  Bitwise 'and'.
  Value bitAnd(ValueRange values, StringRef name = {}) {
    return buildNamedOp(
        [&]() { return b.create<comb::AndOp>(loc, values, false); }, name);
  }

  // Bitwise 'or'.
  Value bitOr(ValueRange values, StringRef name = {}) {
    return buildNamedOp(
        [&]() { return b.create<comb::OrOp>(loc, values, false); }, name);
  }

  ///  Bitwise 'not'.
  Value bitNot(Value value, StringRef name = {}) {
    auto allOnes = constant(value.getType().getIntOrFloatBitWidth(), -1);
    std::string inferedName;
    if (!name.empty()) {
      // Try to create a name from the input value.
      if (auto valueName =
              value.getDefiningOp()->getAttrOfType<StringAttr>("sv.namehint")) {
        inferedName = ("not_" + valueName.getValue()).str();
        name = inferedName;
      }
    }

    return buildNamedOp(
        [&]() { return b.create<comb::XorOp>(loc, value, allOnes); }, name);
  }

  Value shl(Value value, Value shift, StringRef name = {}) {
    return buildNamedOp(
        [&]() { return b.create<comb::ShlOp>(loc, value, shift); }, name);
  }

  Value concat(ValueRange values, StringRef name = {}) {
    return buildNamedOp([&]() { return b.create<comb::ConcatOp>(loc, values); },
                        name);
  }

  llvm::SmallVector<Value> extractBits(Value v, StringRef name = {}) {
    llvm::SmallVector<Value> bits;
    for (unsigned i = 0, e = v.getType().getIntOrFloatBitWidth(); i != e; ++i)
      bits.push_back(b.create<comb::ExtractOp>(loc, v, i, /*bitWidth=*/1));
    return bits;
  }

  ///  OR-reduction of the bits in 'v'.
  Value reduceOr(Value v, StringRef name = {}) {
    return buildNamedOp([&]() { return bitOr(extractBits(v)); }, name);
  }

  ///  Extract bits v[hi:lo] (inclusive).
  Value extract(Value v, unsigned lo, unsigned hi, StringRef name = {}) {
    unsigned width = hi - lo + 1;
    return buildNamedOp(
        [&]() { return b.create<comb::ExtractOp>(loc, v, lo, width); }, name);
  }

  ///  Truncates 'value' to its lower 'width' bits.
  Value truncate(Value value, unsigned width, StringRef name = {}) {
    return extract(value, 0, width - 1, name);
  }

  Value zext(Value value, unsigned outWidth, StringRef name = {}) {
    unsigned inWidth = value.getType().getIntOrFloatBitWidth();
    assert(inWidth <= outWidth && "zext: input width must be <= output width.");
    if (inWidth == outWidth)
      return value;
    auto c0 = constant(outWidth - inWidth, 0);
    return concat({c0, value}, name);
  }

  Value sext(Value value, unsigned outWidth, StringRef name = {}) {
    return comb::createOrFoldSExt(loc, value, b.getIntegerType(outWidth), b);
  }

  ///  Extracts a single bit v[bit].
  Value bit(Value v, unsigned index, StringRef name = {}) {
    return extract(v, index, index, name);
  }

  ///  Creates a hw.array of the given values.
  Value arrayCreate(ValueRange values, StringRef name = {}) {
    return buildNamedOp(
        [&]() { return b.create<hw::ArrayCreateOp>(loc, values); }, name);
  }

  ///  Extract the 'index'th value from the input array.
  Value arrayGet(Value array, Value index, StringRef name = {}) {
    return buildNamedOp(
        [&]() { return b.create<hw::ArrayGetOp>(loc, array, index); }, name);
  }

  ///  Muxes a range of values.
  ///  The select signal is expected to be a decimal value which selects
  ///  starting from the lowest index of value.
  Value mux(Value index, ValueRange values, StringRef name = {}) {
    if (values.size() == 2) {
      return buildNamedOp(
          [&]() {
            return b.create<comb::MuxOp>(loc, index, values[1], values[0]);
          },
          name);
    }
    return arrayGet(arrayCreate(values), index, name);
  }

  ///  Muxes a range of values. The select signal is expected to be a 1-hot
  ///  encoded value.
  Value oneHotMux(Value index, ValueRange inputs) {
    // Confirm the select input can be a one-hot encoding for the inputs.
    unsigned numInputs = inputs.size();
    assert(numInputs == index.getType().getIntOrFloatBitWidth() &&
           "mismatch between width of one-hot select input and the number of "
           "inputs to be selected");

    // Start the mux tree with zero value.
    auto dataType = inputs[0].getType();
    unsigned width =
        dataType.isa<NoneType>() ? 0 : dataType.getIntOrFloatBitWidth();
    Value muxValue = constant(width, 0);

    // Iteratively chain together muxes from the high bit to the low bit.
    for (size_t i = numInputs - 1; i != 0; --i) {
      Value input = inputs[i];
      Value selectBit = bit(index, i);
      muxValue = mux(selectBit, {muxValue, input});
    }

    return muxValue;
  }

  OpBuilder &b;
  Location loc;
  Value clk, rst;
  DenseMap<APInt, Value> constants;
};

static bool isZeroWidthType(Type type) {
  if (auto intType = type.dyn_cast<IntegerType>())
    return intType.getWidth() == 0;
  return type.isa<NoneType>();
}

static UnwrappedIO unwrapIO(Location loc, ValueRange operands,
                            TypeRange results,
                            ConversionPatternRewriter &rewriter,
                            BackedgeBuilder &bb) {
  RTLBuilder rtlb(loc, rewriter);
  UnwrappedIO unwrapped;
  for (auto in : operands) {
    assert(isa<esi::ChannelType>(in.getType()));
    auto ready = bb.get(rtlb.b.getI1Type());
    auto [data, valid] = rtlb.unwrap(in, ready);
    unwrapped.inputs.push_back(InputHandshake{in, valid, ready, data});
  }
  for (auto outputType : results) {
    outputType = toESIHWType(outputType);
    esi::ChannelType channelType = cast<esi::ChannelType>(outputType);
    OutputHandshake hs;
    Type innerType = channelType.getInner();
    Value data;
    if (isZeroWidthType(innerType)) {
      // Feed the ESI wrap with an i0 constant.
      data =
          rewriter.create<hw::ConstantOp>(loc, rewriter.getIntegerType(0), 0);
    } else {
      // Create a backedge for the unresolved data.
      auto dataBackedge = bb.get(innerType);
      hs.data = dataBackedge;
      data = dataBackedge;
    }
    auto valid = bb.get(rewriter.getI1Type());
    auto [dataCh, ready] = rtlb.wrap(data, valid);
    hs.valid = valid;
    hs.ready = ready;
    hs.channel = dataCh;
    unwrapped.outputs.push_back(hs);
  }
  return unwrapped;
}

static UnwrappedIO unwrapIO(Operation *op, ValueRange operands,
                            ConversionPatternRewriter &rewriter,
                            BackedgeBuilder &bb) {
  return unwrapIO(op->getLoc(), operands, op->getResultTypes(), rewriter, bb);
}

///  Locate the clock and reset values from the parent operation based on
///  attributes assigned to the arguments.
static FailureOr<std::pair<Value, Value>> getClockAndReset(Operation *op) {
  auto *parent = op->getParentOp();
  auto parentFuncOp = dyn_cast<HWModuleLike>(parent);
  if (!parentFuncOp)
    return parent->emitOpError("parent op does not implement HWModuleLike");

  auto argAttrs = parentFuncOp.getAllInputAttrs();

  std::optional<size_t> clockIdx, resetIdx;

  for (auto [idx, battrs] : llvm::enumerate(argAttrs)) {
    auto attrs = cast<DictionaryAttr>(battrs);
    if (attrs.get("dc.clock")) {
      if (clockIdx)
        return parent->emitOpError(
            "multiple arguments contains a 'dc.clock' attribute");
      clockIdx = idx;
    }

    if (attrs.get("dc.reset")) {
      if (resetIdx)
        return parent->emitOpError(
            "multiple arguments contains a 'dc.reset' attribute");
      resetIdx = idx;
    }
  }

  if (!clockIdx)
    return parent->emitOpError("no argument contains a 'dc.clock' attribute");

  if (!resetIdx)
    return parent->emitOpError("no argument contains a 'dc.reset' attribute");

  return {std::make_pair(parentFuncOp.getArgumentForInput(*clockIdx),
                         parentFuncOp.getArgumentForInput(*resetIdx))};
}

class ForkConversionPattern : public OpConversionPattern<ForkOp> {
public:
  using OpConversionPattern<ForkOp>::OpConversionPattern;
  LogicalResult
  matchAndRewrite(ForkOp op, OpAdaptor operands,
                  ConversionPatternRewriter &rewriter) const override {
    auto bb = BackedgeBuilder(rewriter, op.getLoc());
    auto crRes = getClockAndReset(op);
    if (failed(crRes))
      return failure();
    auto [clock, reset] = *crRes;
    RTLBuilder rtlb(op.getLoc(), rewriter, clock, reset);
    UnwrappedIO io = unwrapIO(op, operands.getOperands(), rewriter, bb);

    auto &input = io.inputs[0];

    Value c0I1 = rtlb.constant(1, 0);
    llvm::SmallVector<Value> doneWires;
    for (auto [i, output] : llvm::enumerate(io.outputs)) {
      Backedge doneBE = bb.get(rtlb.b.getI1Type());
      Value emitted = rtlb.bitAnd({doneBE, rtlb.bitNot(*input.ready)});
      Value emittedReg =
          rtlb.reg("emitted_" + std::to_string(i), emitted, c0I1);
      Value outValid = rtlb.bitAnd({rtlb.bitNot(emittedReg), input.valid});
      output.valid->setValue(outValid);
      Value validReady = rtlb.bitAnd({output.ready, outValid});
      Value done =
          rtlb.bitOr({validReady, emittedReg}, "done" + std::to_string(i));
      doneBE.setValue(done);
      doneWires.push_back(done);
    }
    input.ready->setValue(rtlb.bitAnd(doneWires, "allDone"));

    rewriter.replaceOp(op, io.getOutputChannels());
    return success();
  }
};

class JoinConversionPattern : public OpConversionPattern<JoinOp> {
public:
  using OpConversionPattern<JoinOp>::OpConversionPattern;

  LogicalResult
  matchAndRewrite(JoinOp op, OpAdaptor operands,
                  ConversionPatternRewriter &rewriter) const override {
    auto bb = BackedgeBuilder(rewriter, op.getLoc());
    UnwrappedIO io = unwrapIO(op, operands.getOperands(), rewriter, bb);
    RTLBuilder rtlb(op.getLoc(), rewriter);
    auto &output = io.outputs[0];

    Value allValid = rtlb.bitAnd(io.getInputValids());
    output.valid->setValue(allValid);

    auto validAndReady = rtlb.bitAnd({output.ready, allValid});
    for (auto &input : io.inputs)
      input.ready->setValue(validAndReady);

    rewriter.replaceOp(op, io.outputs[0].channel);
    return success();
  }
};

class SelectConversionPattern : public OpConversionPattern<SelectOp> {
public:
  using OpConversionPattern<SelectOp>::OpConversionPattern;

  LogicalResult
  matchAndRewrite(SelectOp op, OpAdaptor operands,
                  ConversionPatternRewriter &rewriter) const override {
    auto bb = BackedgeBuilder(rewriter, op.getLoc());
    UnwrappedIO io = unwrapIO(op, operands.getOperands(), rewriter, bb);
    RTLBuilder rtlb(op.getLoc(), rewriter);

    // Extract select signal from the unwrapped IO.
    auto select = io.inputs[0];
    io.inputs.erase(io.inputs.begin());
    buildMuxLogic(rtlb, io, select);

    rewriter.replaceOp(op, io.outputs[0].channel);
    return success();
  }

  // Builds mux logic for the given inputs and outputs.
  // Note: it is assumed that the caller has removed the 'select' signal from
  // the 'unwrapped' inputs and provide it as a separate argument.
  void buildMuxLogic(RTLBuilder &rtlb, UnwrappedIO &unwrapped,
                     InputHandshake &select) const {

    // ============================= Control logic =============================
    size_t numInputs = unwrapped.inputs.size();
    size_t selectWidth = llvm::Log2_64_Ceil(numInputs);
    Value truncatedSelect =
        select.data.getType().getIntOrFloatBitWidth() > selectWidth
            ? rtlb.truncate(select.data, selectWidth)
            : select.data;

    // Decimal-to-1-hot decoder. 'shl' operands must be identical in size.
    auto selectZext = rtlb.zext(truncatedSelect, numInputs);
    auto select1h = rtlb.shl(rtlb.constant(numInputs, 1), selectZext);
    auto &res = unwrapped.outputs[0];

    // Mux input valid signals.
    auto selectedInputValid =
        rtlb.mux(truncatedSelect, unwrapped.getInputValids());
    // Result is valid when the selected input and the select input is valid.
    auto selAndInputValid = rtlb.bitAnd({selectedInputValid, select.valid});
    res.valid->setValue(selAndInputValid);
    auto resValidAndReady = rtlb.bitAnd({selAndInputValid, res.ready});

    // Select is ready when result is valid and ready (result transacting).
    select.ready->setValue(resValidAndReady);

    // Assign each input ready signal if it is currently selected.
    for (auto [inIdx, in] : llvm::enumerate(unwrapped.inputs)) {
      // Extract the selection bit for this input.
      auto isSelected = rtlb.bit(select1h, inIdx);

      // '&' that with the result valid and ready, and assign to the input
      // ready signal.
      auto activeAndResultValidAndReady =
          rtlb.bitAnd({isSelected, resValidAndReady});
      in.ready->setValue(activeAndResultValidAndReady);
    }
  }
};

class BranchConversionPattern : public OpConversionPattern<BranchOp> {
public:
  using OpConversionPattern::OpConversionPattern;
  LogicalResult
  matchAndRewrite(BranchOp op, OpAdaptor operands,
                  ConversionPatternRewriter &rewriter) const override {
    auto bb = BackedgeBuilder(rewriter, op.getLoc());
    UnwrappedIO io = unwrapIO(op, operands.getOperands(), rewriter, bb);
    RTLBuilder rtlb(op.getLoc(), rewriter);
    auto cond = io.inputs[0];
    auto trueRes = io.outputs[0];
    auto falseRes = io.outputs[1];

    // Connect valid signal of both results.
    trueRes.valid->setValue(rtlb.bitAnd({cond.data, cond.valid}));
    falseRes.valid->setValue(rtlb.bitAnd({rtlb.bitNot(cond.data), cond.valid}));

    // Connect ready signal of condition.
    Value selectedResultReady =
        rtlb.mux(cond.data, {falseRes.ready, trueRes.ready});
    Value condReady = rtlb.bitAnd({selectedResultReady, cond.valid});
    cond.ready->setValue(condReady);

    rewriter.replaceOp(op,
                       SmallVector<Value>{trueRes.channel, falseRes.channel});
    return success();
  }
};

class MergeConversionPattern : public OpConversionPattern<MergeOp> {
public:
  using OpConversionPattern::OpConversionPattern;
  LogicalResult
  matchAndRewrite(MergeOp op, OpAdaptor operands,
                  ConversionPatternRewriter &rewriter) const override {
    auto bb = BackedgeBuilder(rewriter, op.getLoc());
    UnwrappedIO io = unwrapIO(op, operands.getOperands(), rewriter, bb);
    auto output = io.outputs[0];
    RTLBuilder rtlb(op.getLoc(), rewriter);

    // A winner is found if any of the two input valids are high.
    Value hasWin = rtlb.bitOr(io.getInputValids());

    // The winning index is either 0b0 (first) or 0b1 (second), hence we can
    // just use either of the input valids as win index signal. The op is
    // defined to select inputs with priority first >> second, so use the first
    // input.
    Value winWasFirst = io.inputs[0].valid;
    Value winWasSecond = rtlb.bitNot(winWasFirst);
    Value winIndex = winWasSecond;

    output.valid->setValue(hasWin);
    output.data->setValue(winIndex);

    // Create the logic to set the done wires for the result. The done wire is
    // asserted when the output is valid and ready.
    Value outValidAndReady = rtlb.bitAnd({hasWin, output.ready});

    // Create the logic to assign the arg ready outputs. An argument is ready
    // when the output is valid and ready, and the given input is selected.
    io.inputs[0].ready->setValue(rtlb.bitAnd({outValidAndReady, winWasFirst}));
    io.inputs[1].ready->setValue(rtlb.bitAnd({outValidAndReady, winWasSecond}));

    rewriter.replaceOp(op, output.channel);

    return success();
  }
};

class ToESIConversionPattern : public OpConversionPattern<ToESIOp> {
  // Essentially a no-op, seeing as the type converter does the heavy
  // lifting here.
public:
  using OpConversionPattern::OpConversionPattern;

  LogicalResult
  matchAndRewrite(ToESIOp op, OpAdaptor operands,
                  ConversionPatternRewriter &rewriter) const override {
    rewriter.replaceOp(op, operands.getOperands());
    return success();
  }
};

class FromESIConversionPattern : public OpConversionPattern<FromESIOp> {
  // Essentially a no-op, seeing as the type converter does the heavy
  // lifting here.
public:
  using OpConversionPattern::OpConversionPattern;

  LogicalResult
  matchAndRewrite(FromESIOp op, OpAdaptor operands,
                  ConversionPatternRewriter &rewriter) const override {
    rewriter.replaceOp(op, operands.getOperands());
    return success();
  }
};

class SinkConversionPattern : public OpConversionPattern<SinkOp> {
public:
  using OpConversionPattern<SinkOp>::OpConversionPattern;

  LogicalResult
  matchAndRewrite(SinkOp op, OpAdaptor operands,
                  ConversionPatternRewriter &rewriter) const override {
    auto bb = BackedgeBuilder(rewriter, op.getLoc());
    UnwrappedIO io = unwrapIO(op, operands.getOperands(), rewriter, bb);
    io.inputs[0].ready->setValue(
        RTLBuilder(op.getLoc(), rewriter).constant(1, 1));
    rewriter.eraseOp(op);
    return success();
  }
};

class SourceConversionPattern : public OpConversionPattern<SourceOp> {
public:
  using OpConversionPattern<SourceOp>::OpConversionPattern;
  LogicalResult
  matchAndRewrite(SourceOp op, OpAdaptor operands,
                  ConversionPatternRewriter &rewriter) const override {
    auto bb = BackedgeBuilder(rewriter, op.getLoc());
    UnwrappedIO io = unwrapIO(op, operands.getOperands(), rewriter, bb);
    RTLBuilder rtlb(op.getLoc(), rewriter);
    io.outputs[0].valid->setValue(rtlb.constant(1, 1));
    rewriter.replaceOp(op, io.outputs[0].channel);
    return success();
  }
};

class PackDataTupleConversionPattern
    : public OpConversionPattern<PackDataTupleOp> {
public:
  using OpConversionPattern<PackDataTupleOp>::OpConversionPattern;
  LogicalResult
  matchAndRewrite(PackDataTupleOp op, OpAdaptor operands,
                  ConversionPatternRewriter &rewriter) const override {
    rewriter.replaceOpWithNewOp<hw::StructCreateOp>(
        op, tupleToStruct(op.getResult().getType()), operands.getOperands());
    return success();
  }
};

class UnpackDataTupleConversionPattern
    : public OpConversionPattern<UnpackDataTupleOp> {
public:
  using OpConversionPattern<UnpackDataTupleOp>::OpConversionPattern;
  LogicalResult
  matchAndRewrite(UnpackDataTupleOp op, OpAdaptor operands,
                  ConversionPatternRewriter &rewriter) const override {
    rewriter.replaceOpWithNewOp<hw::StructExplodeOp>(op, operands.getInput());
    return success();
  }
};

class PackConversionPattern : public OpConversionPattern<PackOp> {
public:
  using OpConversionPattern<PackOp>::OpConversionPattern;
  LogicalResult
  matchAndRewrite(PackOp op, OpAdaptor operands,
                  ConversionPatternRewriter &rewriter) const override {
    auto bb = BackedgeBuilder(rewriter, op.getLoc());
    UnwrappedIO io = unwrapIO(op, llvm::SmallVector<Value>{operands.getToken()},
                              rewriter, bb);
    RTLBuilder rtlb(op.getLoc(), rewriter);
    auto &input = io.inputs[0];
    auto &output = io.outputs[0];
    output.data->setValue(operands.getInput());
    connect(input, output);
    rewriter.replaceOp(op, output.channel);
    return success();
  }
};

class UnpackConversionPattern : public OpConversionPattern<UnpackOp> {
public:
  using OpConversionPattern<UnpackOp>::OpConversionPattern;
  LogicalResult
  matchAndRewrite(UnpackOp op, OpAdaptor operands,
                  ConversionPatternRewriter &rewriter) const override {
    auto bb = BackedgeBuilder(rewriter, op.getLoc());
    UnwrappedIO io = unwrapIO(
        op.getLoc(), llvm::SmallVector<Value>{operands.getInput()},
        // Only generate an output channel for the token typed output.
        llvm::SmallVector<Type>{op.getToken().getType()}, rewriter, bb);
    RTLBuilder rtlb(op.getLoc(), rewriter);
    auto &input = io.inputs[0];
    auto &output = io.outputs[0];

    llvm::SmallVector<Value> unpackedValues;
    unpackedValues.push_back(input.data);

    connect(input, output);
    llvm::SmallVector<Value> outputs;
    outputs.push_back(output.channel);
    outputs.append(unpackedValues.begin(), unpackedValues.end());
    rewriter.replaceOp(op, outputs);
    return success();
  }
};

class BufferConversionPattern : public OpConversionPattern<BufferOp> {
public:
  using OpConversionPattern<BufferOp>::OpConversionPattern;

  LogicalResult
  matchAndRewrite(BufferOp op, OpAdaptor operands,
                  ConversionPatternRewriter &rewriter) const override {
    auto crRes = getClockAndReset(op);
    if (failed(crRes))
      return failure();
    auto [clock, reset] = *crRes;

    // ... esi.buffer should in theory provide a correct (latency-insensitive)
    // implementation...
    Type channelType = operands.getInput().getType();
    rewriter.replaceOpWithNewOp<esi::ChannelBufferOp>(
        op, channelType, clock, reset, operands.getInput(), op.getSizeAttr(),
        nullptr);
    return success();
  };
};

} // namespace

static bool isDCType(Type type) {
  return type.isa<dc::TokenType, dc::ValueType, mlir::TupleType>();
}

///  Returns true if the given `op` is considered as legal - i.e. it does not
///  contain any dc-typed values.
static bool isLegalOp(Operation *op) {
  if (auto funcOp = dyn_cast<HWModuleLike>(op)) {
    return llvm::none_of(funcOp.getPortTypes(), isDCType) &&
           llvm::none_of(funcOp.getBodyBlock()->getArgumentTypes(), isDCType);
  }

  bool operandsOK = llvm::none_of(op->getOperandTypes(), isDCType);
  bool resultsOK = llvm::none_of(op->getResultTypes(), isDCType);
  return operandsOK && resultsOK;
}

//===----------------------------------------------------------------------===//
// HW Top-module Related Functions
//===----------------------------------------------------------------------===//

namespace {
class DCToHWPass : public DCToHWBase<DCToHWPass> {
public:
  void runOnOperation() override {
    Operation *parent = getOperation();

    // Lowering to HW requires that every DC-typed value is used exactly once.
    // Check whether this precondition is met, and if not, exit.
    auto walkRes = parent->walk([&](Operation *op) {
      for (auto res : op->getResults()) {
        if (res.getType().isa<dc::TokenType, dc::ValueType>()) {
          if (res.use_empty()) {
            op->emitOpError() << "DCToHW: value " << res << " is unused.";
            return WalkResult::interrupt();
          }
          if (!res.hasOneUse()) {
            op->emitOpError()
                << "DCToHW: value " << res << " has multiple uses.";
            return WalkResult::interrupt();
          }
        }
      }
      return WalkResult::advance();
    });

    if (walkRes.wasInterrupted()) {
      parent->emitOpError()
          << "DCToHW: failed to verify that all values "
             "are used exactly once. Remember to run the "
             "fork/sink materialization pass before HW lowering.";
      signalPassFailure();
      return;
    }

    ESITypeConverter typeConverter;
    ConversionTarget target(getContext());
    target.markUnknownOpDynamicallyLegal(isLegalOp);

    // All top-level logic of a handshake module will be the interconnectivity
    // between instantiated modules.
    target.addIllegalDialect<dc::DCDialect>();

    RewritePatternSet patterns(parent->getContext());

    patterns.insert<
        ForkConversionPattern, JoinConversionPattern, SelectConversionPattern,
        BranchConversionPattern, PackConversionPattern, UnpackConversionPattern,
<<<<<<< HEAD
        BufferConversionPattern, SourceConversionPattern, SinkConversionPattern,
        MergeConversionPattern, TypeConversionPattern, ToESIConversionPattern,
=======
        PackDataTupleConversionPattern, UnpackDataTupleConversionPattern,
        BufferConversionPattern, SourceConversionPattern, SinkConversionPattern,
        TypeConversionPattern, ToESIConversionPattern,
>>>>>>> 74a7112d
        FromESIConversionPattern>(typeConverter, parent->getContext());

    if (failed(applyPartialConversion(parent, target, std::move(patterns))))
      signalPassFailure();
  }
};
} // namespace

std::unique_ptr<mlir::Pass> circt::createDCToHWPass() {
  return std::make_unique<DCToHWPass>();
}<|MERGE_RESOLUTION|>--- conflicted
+++ resolved
@@ -918,14 +918,9 @@
     patterns.insert<
         ForkConversionPattern, JoinConversionPattern, SelectConversionPattern,
         BranchConversionPattern, PackConversionPattern, UnpackConversionPattern,
-<<<<<<< HEAD
+        PackDataTupleConversionPattern, UnpackDataTupleConversionPattern,
         BufferConversionPattern, SourceConversionPattern, SinkConversionPattern,
         MergeConversionPattern, TypeConversionPattern, ToESIConversionPattern,
-=======
-        PackDataTupleConversionPattern, UnpackDataTupleConversionPattern,
-        BufferConversionPattern, SourceConversionPattern, SinkConversionPattern,
-        TypeConversionPattern, ToESIConversionPattern,
->>>>>>> 74a7112d
         FromESIConversionPattern>(typeConverter, parent->getContext());
 
     if (failed(applyPartialConversion(parent, target, std::move(patterns))))
