//===-- Passes.td - FIRRTL pass definition file ------------*- tablegen -*-===//
//
// Part of the LLVM Project, under the Apache License v2.0 with LLVM Exceptions.
// See https://llvm.org/LICENSE.txt for license information.
// SPDX-License-Identifier: Apache-2.0 WITH LLVM-exception
//
//===----------------------------------------------------------------------===//
//
// This file defines the passes that work on the FIRRTL dialect.
//
//===----------------------------------------------------------------------===//

#ifndef CIRCT_DIALECT_FIRRTL_PASSES_TD
#define CIRCT_DIALECT_FIRRTL_PASSES_TD

include "mlir/Pass/PassBase.td"

def LowerFIRRTLAnnotations : Pass<"firrtl-lower-annotations", "firrtl::CircuitOp"> {
  let summary = "Lower FIRRTL annotations to usable entities";
  let description = [{
    Lower FIRRTL annotations to usable forms.  FIRRTL annotations are a big bag
    of semi-structured, irregular JSON.  This pass normalizes all supported
    annotations and annotation paths.
  }];
  let constructor = "circt::firrtl::createLowerFIRRTLAnnotationsPass()";
  let options = [
    Option<"ignoreAnnotationClassless", "disable-annotation-classless", "bool", "false",
      "Ignore classless annotations.">,
    Option<"ignoreAnnotationUnknown", "disable-annotation-unknown", "bool", "true",
      "Ignore unknown annotations.">,
    Option<"noRefTypePorts", "no-ref-type-ports", "bool", "false",
      "Create normal ports, not ref type ports.">,
  ];
  let dependentDialects = ["hw::HWDialect"];
  let statistics = [
    Statistic<"numRawAnnotations", "num-raw-annos",
      "Number of raw annotations on circuit">,
    Statistic<"numAddedAnnos", "num-added-annos",
       "Number of additional annotations">,
    Statistic<"numAnnos", "num-annos",
       "Total number of annotations processed">,
    Statistic<"numUnhandled", "num-unhandled-annos",
      "Number of unhandled annotations">,
    Statistic<"numReusedHierPathOps", "num-reused-hierpath",
      "Number of reused HierPathOp's">,
  ];
}

def LowerFIRRTLTypes : Pass<"firrtl-lower-types", "firrtl::CircuitOp"> {
  let summary = "Lower FIRRTL types to ground types";
  let description = [{
    Lower aggregate FIRRTL types to ground types.  Memories, ports, wires, etc
    are split apart by elements of aggregate types.  The only aggregate types
    which exist after this pass are memory ports, though memory data types are
    split.

    Connect and expansion and canonicalization happen in this pass.
  }];
  let constructor = "circt::firrtl::createLowerFIRRTLTypesPass()";
  let options = [
    Option<"flattenAggregateMemData", "flatten-mem", "bool", "false",
           "Concat all elements of the aggregate data into a single element.">,
    Option<"preservePublicTypes", "preserve-public-types", "bool",
           "true", "Force to lower ports of toplevel and external modules even"
           "when aggregate preservation mode.">,
    Option<"preserveAggregate", "preserve-aggregate", "PreserveAggregate::PreserveMode",
          "PreserveAggregate::None",
          "Specify aggregate preservation mode",
          [{::llvm::cl::values(
            clEnumValN(PreserveAggregate::None, "none", "Preserve no aggregate"),
            clEnumValN(PreserveAggregate::OneDimVec, "1d-vec", "Preserve 1d vectors"),
            clEnumValN(PreserveAggregate::Vec, "vec", "Preserve vectors"),
            clEnumValN(PreserveAggregate::All, "all", "Preserve vectors and bundles")
          )}]>,
    Option<"preserveMemories", "preserve-memories", "PreserveAggregate::PreserveMode",
          "PreserveAggregate::None",
          "Specify memory preservation mode",
          [{::llvm::cl::values(
            clEnumValN(PreserveAggregate::None, "none", "Preserve no aggregate"),
            clEnumValN(PreserveAggregate::OneDimVec, "1d-vec", "Preserve 1d vectors"),
            clEnumValN(PreserveAggregate::Vec, "vec", "Preserve vectors"),
            clEnumValN(PreserveAggregate::All, "all", "Preserve vectors and bundles")
          )}]>
  ];
  let dependentDialects = ["hw::HWDialect"];
}

def IMConstProp : Pass<"firrtl-imconstprop", "firrtl::CircuitOp"> {
  let summary = "Intermodule constant propagation and dead code elimination";
  let description = [{
    Use optimistic constant propagation to delete ports and unreachable IR.
  }];
  let constructor = "circt::firrtl::createIMConstPropPass()";
  let statistics = [
    Statistic<"numFoldedOp", "num-folded-op", "Number of operations folded">,
    Statistic<"numErasedOp", "num-erased-op", "Number of operations erased">
  ];
}

def RegisterOptimizer : Pass<"firrtl-register-optimizer", "firrtl::FModuleOp"> {
  let summary = "Optimizer Registers";
  let description = [{
    This pass applies classic FIRRTL register optimizations.  These 
    optimizations are isolated to this pass as they can change the visible 
    behavior of the register, especially before reset.
  }];
  let constructor = "circt::firrtl::createRegisterOptimizerPass()";
}

def RemoveUnusedPorts : Pass<"firrtl-remove-unused-ports", "firrtl::CircuitOp"> {
  let summary = "Remove unused ports";
  let description = [{
    This pass removes unused ports without annotations or symbols. Implementation
    wise, this pass iterates over the instance graph in a topological order from
    leaves to the top so that we can remove unused ports optimally.
  }];
  let constructor = "circt::firrtl::createRemoveUnusedPortsPass()";
  let statistics = [
    Statistic<"numRemovedPorts", "num-removed-ports", "Number of ports erased">,
  ];
}

def IMDeadCodeElim : Pass<"firrtl-imdeadcodeelim", "firrtl::CircuitOp"> {
  let summary = "Intermodule dead code elimination";
  let description = [{
    This pass performs inter-module liveness analysis and deletes dead code
    aggressively. A value is considered as alive if it is connected to a port
    of public modules or a value with a symbol. We first populate alive values
    into a set, and then propagate the liveness by looking at their dataflow.
  }];
  let constructor = "circt::firrtl::createIMDeadCodeElimPass()";
  let statistics = [
    Statistic<"numErasedOps", "num-erased-ops", "Number of operations erased">,
    Statistic<"numErasedModules", "num-erased-modules", "Number of modules erased">,
    Statistic<"numRemovedPorts", "num-removed-ports", "Number of ports erased">,
  ];
}

def Inliner : Pass<"firrtl-inliner", "firrtl::CircuitOp"> {
  let summary = "Performs inlining, flattening, and dead module elimination";
  let description = [{
    This inliner pass will inline any instance of module marked as inline, and
    recursively inline all instances inside of a module marked with flatten.
    This pass performs renaming of every entity with a name that is inlined by
    prefixing it with the instance name.  This pass also will remove any module
    which is not reachable from the top level module.

    The inline and flatten annotation attributes are attached to module
    definitions, and they are:
    ```mlir
      {class = "firrtl.passes.InlineAnnotation"}
      {class = "firrtl.transforms.FlattenAnnotation"}
    ```
  }];
  let constructor = "circt::firrtl::createInlinerPass()";
}

def AddSeqMemPorts : Pass<"firrtl-add-seqmem-ports", "firrtl::CircuitOp"> {
  let summary = "Add extra ports to memory modules";
  let description = [{
    This pass looks for `AddSeqMemPortAnnotation` annotations and adds extra
    ports to memories.  It will emit metadata based if the
    `AddSeqMemPortsFileAnnotation` annotation is specified.

    This pass requires that FIRRTL MemOps have been lowered to modules to add
    the extra ports.
  }];
  let constructor = "circt::firrtl::createAddSeqMemPortsPass()";
  let dependentDialects = ["sv::SVDialect", "hw::HWDialect"];
  let statistics = [
    Statistic<"numAddedPorts", "num-added-ports", "Number of extra ports added">,
  ];
}

def CreateSiFiveMetadata : Pass<"firrtl-emit-metadata", "firrtl::CircuitOp"> {
  let summary = "Emit metadata of the FIRRTL modules";
  let description = [{
    This pass handles the emission of several different kinds of metadata.
  }];
  let constructor = "circt::firrtl::createCreateSiFiveMetadataPass()";
  let options = [Option<"replSeqMem", "repl-seq-mem", "bool", "false",
      "Lower the seq mem for macro replacement and emit relevant metadata">,
    Option<"replSeqMemCircuit", "repl-seq-mem-circuit", "std::string", "",
      "Circuit root for seq mem metadata">,
    Option<"replSeqMemFile", "repl-seq-mem-file", "std::string", "",
      "File to which emit seq meme metadata">
  ];
  let dependentDialects = ["hw::HWDialect"];
}

def FlattenMemory : Pass<"firrtl-flatten-memory", "firrtl::FModuleOp"> {
  let summary = "Flatten aggregate memory data to a UInt";
  let description = [{
    This pass flattens the aggregate data of memory into a UInt, and inserts
    appropriate bitcasts to access the data.
  }];
  let constructor = "circt::firrtl::createFlattenMemoryPass()";
  let statistics = [
    Statistic<"numFlattenedMems", "num-flatten-mems",
      "Number of memories flattened">,
  ];
}

def LowerMemory : Pass<"firrtl-lower-memory", "firrtl::CircuitOp"> {
  let summary = "Lower memories to generated modules";
  let description = [{
    This pass lowers FIRRTL memory operations to generated modules.
  }];
  let constructor = "circt::firrtl::createLowerMemoryPass()";
  let statistics = [
    Statistic<"numCreatedMemModules", "num-created-mem-modules",
      "Number of modules created">,
    Statistic<"numLoweredMems", "num-lowered-mems",
      "Number of memories lowered">,
  ];
}

def WireDFT : Pass<"firrtl-dft", "firrtl::CircuitOp"> {
  let summary = "Wires test enables to clock gates for DFT infrastructure";
  let description = [{
    This pass will take a 1-bit signal targeted by
    `DFTTestModeEnableAnnotation` and wires it to the `test_en` port of every
    module named `EICG_wrapper`. This will create ports in any intermediate
    module on the path from the signal to the `EICG_wrapper` modules.  This
    pass is used to enable the "Design For Testing" style of design when the
    intermediate modules were not originally built with DFT in mind.
  }];
  let constructor = "circt::firrtl::createWireDFTPass()";
}

def Dedup : Pass<"firrtl-dedup", "firrtl::CircuitOp"> {
  let summary = "Deduplicate modules which are structurally equivalent";
  let description = [{
    This pass detects modules which are structurally equivalent and removes the
    duplicate module by replacing all instances of one with the other.
    Structural equivalence ignores the naming of operations and fields in
    bundles, and any annotations. Deduplicating a module may cause the result
    type of instances to change if the field names of a bundle type change.  To
    handle this, the pass will update any bulk-connections so that the correct
    fields are legally connected. Deduplicated modules will have their
    annotations merged, which tends to create many non-local annotations.
  }];
  let statistics = [
    Statistic<"erasedModules", "num-erased-modules",
      "Number of modules which were erased by deduplication">
  ];
  let constructor = "circt::firrtl::createDedupPass()";
}

def EmitOMIR : Pass<"firrtl-emit-omir", "firrtl::CircuitOp"> {
  let summary = "Emit OMIR annotations";
  let description = [{
    This pass gathers the `OMIRAnnotation`s in the design, updates the contained
    targets with the trackers that were scattered throughout the design upon
    reading the OMIR, and serializes the resulting data into a JSON file.
  }];
  let constructor = "circt::firrtl::createEmitOMIRPass()";
  let options = [Option<"outputFilename", "file", "std::string", "",
      "Output file for the JSON-serialized OMIR data">];
  let dependentDialects = ["sv::SVDialect", "hw::HWDialect"];
}

def ExpandWhens : Pass<"firrtl-expand-whens", "firrtl::FModuleOp"> {
  let summary = "Remove all when conditional blocks.";
  let description = [{
    This pass will:
    1. Resolve last connect semantics.
    2. Remove all when operations.

    When a wire has multiple connections, only the final connection is used,
    all previous connections are overwritten. When there is a conditional
    connect, the previous connect is only overwritten when the condition
    holds:

    ```firrtl
    w <= a
    when c :
      w <= b

    ; Equivalent to:
    w <= mux(c, b, a)
    ```

    This pass requires that all connects are expanded.
  }];
  let constructor = "circt::firrtl::createExpandWhensPass()";
}

def LowerCHIRRTLPass : Pass<"firrtl-lower-chirrtl", "firrtl::FModuleOp"> {
  let summary = "Infer the memory ports of SeqMem and CombMem";
  let description = [{
      This pass finds the CHIRRTL behavioral memories and their ports, and
      transforms them into standard FIRRTL memory operations.  For each
      `seqmem` or `combmem`, a new memory is created.  For every `memoryport`
      operation using a CHIRRTL memory, a memory port is defined on the
      new standard memory.

      The direction or kind of the port is inferred from how each of the memory
      ports is used in the IR. If a memory port is only written to, it becomes
      a `Write` port.  If a memory port is only read from, it become a `Read`
      port.  If it is used both ways, it becomes a `ReadWrite` port.

      `Write`, `ReadWrite` and combinational `Read` ports are disabled by
      default, but then enabled when the CHIRRTL memory port is declared.
      Sequential `Read` ports have more complicated enable inference:

      1. If a wire or register is used as the index of the memory port, then
         the memory is enabled whenever a non-invalid value is driven to the
         address.
      2. If a node is used as the index of the memory port, then the memory is
         enabled at the declaration of the node.
      3. In all other cases, the memory is never enabled.

      In the first two cases, they can easily produce a situation where we try
      to enable the memory before it is even declared. This produces a
      compilation error.

  }];
  let constructor = "circt::firrtl::createLowerCHIRRTLPass()";
  let statistics = [
    Statistic<"numCreatedMems", "num-created-mems",
      "Number of memories created">,
    Statistic<"numLoweredMems", "num-lowered-mems",
      "Number of memories lowered">,
    Statistic<"numPortlessMems", "num-portless-mems",
      "Number of memories dropped as having no valid ports">,
  ];
}

def InferWidths : Pass<"firrtl-infer-widths", "firrtl::CircuitOp"> {
  let summary = "Infer the width of types";
  let description = [{
    This pass infers the widths of all types throughout a FIRRTL module, and
    emits diagnostics for types that could not be inferred.
  }];
  let constructor = "circt::firrtl::createInferWidthsPass()";
}

def InferResets : Pass<"firrtl-infer-resets", "firrtl::CircuitOp"> {
  let summary = "Infer reset synchronicity and add implicit resets";
  let description = [{
    This pass infers whether resets are synchronous or asynchronous, and extends
    reset-less registers with an asynchronous reset based on the following
    annotations:

    - `sifive.enterprise.firrtl.FullAsyncResetAnnotation`
    - `sifive.enterprise.firrtl.IgnoreFullAsyncResetAnnotation`
  }];
  let constructor = "circt::firrtl::createInferResetsPass()";
}

def BlackBoxReader : Pass<"firrtl-blackbox-reader", "CircuitOp"> {
  let summary = "Load source files for black boxes into the IR";
  let description = [{
    This pass reads the Verilog source files for black boxes and adds them as
    `sv.verbatim.file` operations into the IR. Later passes can then write
    these files back to disk to ensure that they can be accessed by other tools
    down the line in a well-known location. Supports inline and path
    annotations for black box source files.

    The supported `firrtl.circuit` annotations are:

    - `{class = "firrtl.transforms.BlackBoxTargetDirAnno", targetDir = "..."}`
      Overrides the target directory into which black box source files are
      emitted.
    - `{class = "firrtl.transforms.BlackBoxResourceFileNameAnno", resourceFileName = "xyz.f"}`
      Specifies the output file name for the list of black box source files that
      is generated as a collateral of the pass.

    The supported `firrtl.extmodule` annotations are:

    - ```
      {
        class = "firrtl.transforms.BlackBoxInlineAnno",
        name = "myfile.v",
        text = "..."
      }
      ```
      Specifies the black box source code (`text`) inline. Generates a file with
      the given `name` in the target directory.
    - ```
      {
        class = "firrtl.transforms.BlackBoxPathAnno",
        path = "myfile.v"
      }
      ```
      Specifies the file `path` as source code for the module. Copies the file
      to the target directory.
  }];

  let constructor = "circt::firrtl::createBlackBoxReaderPass()";
  let options = [
    Option<"inputPrefix", "input-prefix", "std::string", "",
      "Prefix for input paths in black box annotations. This should be the "
      "directory where the input file was located, to allow for annotations "
      "relative to the input file.">
  ];
  let dependentDialects = ["sv::SVDialect", "hw::HWDialect"];
}

def PrefixModules : Pass<"firrtl-prefix-modules", "firrtl::CircuitOp"> {
  let summary = "Prefixes names of modules and mems in a hierarchy";
  let description = [{
    This pass looks for modules annotated with the
    `NestedPrefixModulesAnnotation` and prefixes the names of all modules
    instantiated underneath it.  If `inclusive` is true, it includes the target
    module in the renaming.  If `inclusive` is false, it will only rename
    modules instantiated underneath the target module.  If a module is required
    to have two different prefixes, it will be cloned.

    The supported annotation is:
    ```
      {
        class = "sifive.enterprise.firrtl.NestedPrefixModulesAnnotation",
        prefix = "MyPrefix_",
        inclusive = true
      }
    ```

  }];
  let constructor = "circt::firrtl::createPrefixModulesPass()";
}

def PrintFIRRTLFieldSourcePass
    : Pass<"firrtl-print-field-source", "firrtl::FModuleOp"> {
  let summary = "Print field source information.";
  let constructor =  "circt::firrtl::createFIRRTLFieldSourcePass()";
}

def PrintInstanceGraph
    : Pass<"firrtl-print-instance-graph", "firrtl::CircuitOp"> {
  let summary = "Print a DOT graph of the module hierarchy.";
  let constructor =  "circt::firrtl::createPrintInstanceGraphPass()";
}

def PrintNLATable
    : Pass<"firrtl-print-nla-table", "firrtl::CircuitOp"> {
  let summary = "Print the NLA Table.";
  let constructor =  "circt::firrtl::createPrintNLATablePass()";
}

def GrandCentral : Pass<"firrtl-grand-central", "CircuitOp"> {
  let summary = "Remove Grand Central Annotations";
  let description = [{
    Processes annotations associated with SiFive's Grand Central utility.
  }];

  let constructor = "circt::firrtl::createGrandCentralPass()";
  let dependentDialects = ["circt::sv::SVDialect", "circt::hw::HWDialect"];
  let options = [
    Option<"instantiateCompanionOnly", "instantiate-companion-only", "bool", "false",
      "Instantiate the companion without a bind and drop the interface">
  ];
  let statistics = [
    Statistic<"numViews", "num-views-created",
      "Number of top-level SystemVerilog interfaces that were created">,
    Statistic<"numInterfaces", "num-interfaces-created",
      "Number of SystemVerilog interfaces that were created">,
    Statistic<"numXMRs", "num-xmrs-created",
      "Number of SystemVerilog XMRs added">,
    Statistic<"numAnnosRemoved", "num-annotations-removed",
      "Number of annotations removed">
  ];
}

def CheckCombCycles : Pass<"firrtl-check-comb-cycles", "firrtl::CircuitOp"> {
  let summary = "Check combinational cycles and emit errors";
  let description = [{
    This pass checks combinational cycles in the IR and emit errors.
  }];
  let options = [
    Option<"printSimpleCycle", "print-simple-cycle", "bool", "true",
      "Print a simple cycle instead of printing all operations in SCC">
  ];
  let constructor = "circt::firrtl::createCheckCombCyclesPass()";
}

def CheckCombLoops : Pass<"firrtl-check-comb-loops", "firrtl::CircuitOp"> {
  let summary = "Check combinational cycles and emit errors";
  let description = [{
    This pass checks combinational cycles in the IR and emit errors.
  }];
  let constructor = "circt::firrtl::createCheckCombLoopsPass()";
}

def SFCCompat : Pass<"firrtl-sfc-compat", "firrtl::FModuleOp"> {
  let summary = "Perform SFC Compatibility fixes";
  let constructor = "circt::firrtl::createSFCCompatPass()";
}

def MergeConnections : Pass<"merge-connections", "firrtl::FModuleOp"> {
  let summary = "Merge field-level connections into full bundle connections";
  let constructor = "circt::firrtl::createMergeConnectionsPass()";
  let options = [
    Option<"enableAggressiveMerging", "aggressive-merging", "bool", "false",
      "Merge connections even when source values won't be simplified.">
  ];
}

def InferReadWrite : Pass<"firrtl-infer-rw", "firrtl::FModuleOp"> {
  let summary = "Infer the read-write memory port";
  let description = [{
    This pass merges the read and write ports of a memory, using a simple
    module-scoped heuristic. The heuristic checks if the read and write enable
    conditions are mutually exclusive.
    The heuristic tries to break up the read enable and write enable logic into an
    `AND` expression tree. It then compares the read and write `AND` terms,
    looking for a situation where the read/write is the complement of the write/read.
  }];
  let constructor = "circt::firrtl::createInferReadWritePass()";
  let statistics = [
    Statistic<"numRWPortMemoriesInferred", "num-rw-port-mems-inferred",
      "Number of memories inferred to use RW port">,
  ];
}

def InjectDUTHierarchy : Pass<"firrtl-inject-dut-hier", "firrtl::CircuitOp"> {
  let summary = "Add a level of hierarchy outside the DUT";
  let description = [{
    This pass takes the DUT (as indicated by the presence of a
    MarkDUTAnnotation) and moves all the contents of it into a new module
    insided the DUT named by an InjectDUTHierarchyAnnotation.  This pass is
    intended to be used in conjunction with passes that pull things out of the
    DUT, e.g., SRAM extraction, to give the extracted modules a new home that is
    still inside the original DUT.
  }];
  let constructor = "circt::firrtl::createInjectDUTHierarchyPass()";
}

def ExtractInstances : Pass<"firrtl-extract-instances", "firrtl::CircuitOp"> {
  let summary = "Move annotated instances upwards in the module hierarchy";
  let description = [{
    This pass takes instances in the design annotated with one out of a
    particular set of annotations and pulls them upwards to a location further
    up in the module hierarchy.

    The annotations that control the behaviour of this pass are:
    - `MarkDUTAnnotation`
    - `ExtractBlackBoxAnnotation`
    - `ExtractClockGatesFileAnnotation`
  }];
  let constructor = "circt::firrtl::createExtractInstancesPass()";
  let dependentDialects = ["sv::SVDialect", "circt::hw::HWDialect"];
}

def MemToRegOfVec : Pass<"firrtl-mem-to-reg-of-vec", "firrtl::CircuitOp"> {
  let summary = "Convert combinational memories to a vector of registers";
  let description = [{
    This pass generates the logic to implement a memory using Registers.
  }];
  let options = [
    Option<"replSeqMem", "repl-seq-mem", "bool",
                "false", "Prepare seq mems for macro replacement">,
    Option<"ignoreReadEnable", "ignore-read-enable-mem", "bool",
                "false",
    "ignore the read enable signal, instead of assigning X on read disable">
   ];
  let constructor = "circt::firrtl::createMemToRegOfVecPass()";
  let statistics = [
    Statistic<"numConvertedMems", "num-converted-mems",
      "Number of memories converted to registers">,
  ];
}

def DropName : Pass<"firrtl-drop-names", "firrtl::FModuleOp"> {
  let summary = "Drop interesting names";
  let description = [{
    This pass changes names of namable ops to droppable so that we can disable
    full name preservation. For example,
    before:
    ```mlir
    %a = firrtl.node interesting_name %input
    ```
    after:
    ```mlir
    %a = firrtl.node droppable_name %input
    ```
  }];
  let constructor = "circt::firrtl::createDropNamesPass()";
  let options = [
    Option<"preserveMode", "preserve-values", "PreserveValues::PreserveMode",
           "PreserveValues::None",
           "specify the values which can be optimized away", [{
            ::llvm::cl::values(
              clEnumValN(PreserveValues::None, "none",
                "Preserve no values"),
              clEnumValN(PreserveValues::Named, "named",
                "Preserve values with meaningful names"),
              clEnumValN(PreserveValues::All, "all",
                "Preserve all values"))
           }]>
  ];
  let statistics = [
    Statistic<"numNamesConverted", "num-names-converted",
      "Number of interesting names made droppable">,
  ];
}

def RandomizeRegisterInit :
    Pass<"firrtl-randomize-register-init", "firrtl::FModuleOp"> {
  let summary = "Randomize register initialization.";
  let description = [{
    This pass eagerly creates large vectors of randomized bits for initializing
    registers, and marks each register with attributes indicating which bits to
    read. If the registers survive until LowerToHW, their initialization logic
    will pick up the correct bits.

    This ensures a stable initialization, so registers should always see the
    same initial value for the same seed, regardless of optimization levels.
  }];
  let constructor = "circt::firrtl::createRandomizeRegisterInitPass()";
}

def LowerXMR : Pass<"firrtl-lower-xmr", "firrtl::CircuitOp"> {
  let summary = "Lower ref ports to XMR";
  let description = [{
    This pass lowers RefType ops and ports to verbatim encoded XMRs.
  }];
  let constructor = "circt::firrtl::createLowerXMRPass()";
  let dependentDialects = ["sv::SVDialect"];
}

def LowerIntrinsics : Pass<"firrtl-lower-intrinsics", "firrtl::CircuitOp"> {
  let summary = "Lower intrinsics";
  let description = [{
    This pass lowers intrinsics encoded as extmodule with annotation and
    intmodule to their implementation or op.
  }];
  let constructor = "circt::firrtl::createLowerIntrinsicsPass()";
}

def ResolveTraces : Pass<"firrtl-resolve-traces", "firrtl::CircuitOp"> {
  let summary = "Write out TraceAnnotations to an output annotation file";
  let description = [{
    This pass implements Chisel's Trace API.  It collects all TraceAnnotations
    that exist in the circuit, updates them with information about the final
    target in a design, and writes these to an output annotation file.  This
    exists for Chisel users to build tooling around them that needs to query the
    final output name/path of some component in a Chisel circuit.

    Note: this pass and API are expected to be eventually replaced via APIs and
    language bindings that enable users to directly query the MLIR.
  }];
  let constructor = "circt::firrtl::createResolveTracesPass()";
  let options = [Option<"outputAnnotationFilename", "file", "std::string", "",
      "Output file for the JSON-serialized Trace Annotations">];
  let dependentDialects = ["sv::SVDialect"];
}

def InnerSymbolDCE : Pass<"firrtl-inner-symbol-dce", "mlir::ModuleOp"> {
  let summary = "Eliminate dead inner symbols";
  let description = [{
    This pass deletes all inner symbols which have no uses. This is necessary to
    unblock optimizations and removal of the operations which have these unused
    inner symbols.
  }];
  let constructor = "circt::firrtl::createInnerSymbolDCEPass()";
  let statistics = [
    Statistic<"numSymbolsFound", "num-sym-found", "Number of symbols found">,
    Statistic<"numSymbolsRemoved", "num-sym-removed", "Number of symbols removed">
  ];
}

<<<<<<< HEAD
def UndefAnalysis : Pass<"firrtl-undef", "firrtl::CircuitOp"> {
  let summary = "Find uninitialized influence post-reset";
  let description = [{
    This pass finds places in a circuit where uninitialized state influences the
    post-reset behavior of the circuit.
  }];
  let constructor = "circt::firrtl::createUndefAnalysisPass()";
=======
def VBToBV : Pass<"firrtl-vb-to-bv", "firrtl::CircuitOp"> {
  let summary = "Transform vector-of-bundles to bundle-of-vectors";
  let description = [{
    This pass converts vectors containing bundles, into bundles containing
    vectors.
  }];
  let constructor = "circt::firrtl::createVBToBVPass()";
>>>>>>> 86a15841
}

#endif // CIRCT_DIALECT_FIRRTL_PASSES_TD<|MERGE_RESOLUTION|>--- conflicted
+++ resolved
@@ -661,7 +661,6 @@
   ];
 }
 
-<<<<<<< HEAD
 def UndefAnalysis : Pass<"firrtl-undef", "firrtl::CircuitOp"> {
   let summary = "Find uninitialized influence post-reset";
   let description = [{
@@ -669,7 +668,8 @@
     post-reset behavior of the circuit.
   }];
   let constructor = "circt::firrtl::createUndefAnalysisPass()";
-=======
+}
+
 def VBToBV : Pass<"firrtl-vb-to-bv", "firrtl::CircuitOp"> {
   let summary = "Transform vector-of-bundles to bundle-of-vectors";
   let description = [{
@@ -677,7 +677,6 @@
     vectors.
   }];
   let constructor = "circt::firrtl::createVBToBVPass()";
->>>>>>> 86a15841
 }
 
 #endif // CIRCT_DIALECT_FIRRTL_PASSES_TD