//===- FIRRTLDeclarations.td - FIRRTL declaration ops ------*- tablegen -*-===//
//
// Part of the LLVM Project, under the Apache License v2.0 with LLVM Exceptions.
// See https://llvm.org/LICENSE.txt for license information.
// SPDX-License-Identifier: Apache-2.0 WITH LLVM-exception
//
//===----------------------------------------------------------------------===//
//
// This describes the MLIR ops for FIRRTL declarations.
//
//===----------------------------------------------------------------------===//

#ifndef CIRCT_DIALECT_FIRRTL_FIRRTLDECLARATIONS_TD
#define CIRCT_DIALECT_FIRRTL_FIRRTLDECLARATIONS_TD

include "FIRRTLAttributes.td"
include "FIRRTLDialect.td"
include "FIRRTLEnums.td"
include "FIRRTLOpInterfaces.td"
include "FIRRTLTypes.td"
include "circt/Dialect/HW/HWOpInterfaces.td"
include "circt/Dialect/HW/HWTypes.td"
include "mlir/IR/OpBase.td"
include "mlir/IR/SymbolInterfaces.td"
include "mlir/Interfaces/InferTypeOpInterface.td"
include "mlir/Interfaces/SideEffectInterfaces.td"

/// A declaration that can be referred to by it's name/identity.
class ReferableDeclOp<string mnemonic, list<Trait> traits = []> :
  FIRRTLOp<mnemonic, traits # [HasCustomSSAName,
                               DeclareOpInterfaceMethods<InnerSymbol,["getTargetResultIndex"]>,
                               FNamableOp]> {
}

/// A referable declaration of some actual hardware object, which must be
/// located in a hardware-creating context, such as the body of a module.
class HardwareDeclOp<string mnemonic, list <Trait> traits = []> :
  ReferableDeclOp<mnemonic, traits # [
    ParentOneOf<[
      "firrtl::FModuleOp", "firrtl::LayerBlockOp",
      "firrtl::WhenOp", "firrtl::MatchOp"]>]> {}

def InstanceOp : HardwareDeclOp<"instance", [
    DeclareOpInterfaceMethods<FInstanceLike>,
    DeclareOpInterfaceMethods<SymbolUserOpInterface>,
    DeclareOpInterfaceMethods<InstanceGraphInstanceOpInterface, [
      "getModuleName"
    ]>,
  ]> {
  let summary = "Instantiate an instance of a module";
  let description = [{
    This represents an instance of a module.  The results are the modules inputs
    and outputs.  The inputs have flip type, the outputs do not.

    Examples:
    ```mlir
    %0 = firrtl.instance foo @Foo(in io: !firrtl.uint)
    ```
  }];

  let arguments = (ins FlatSymbolRefAttr:$moduleName, StrAttr:$name, NameKindAttr:$nameKind,
                       DenseBoolArrayAttr:$portDirections, StrArrayAttr:$portNames,
                       AnnotationArrayAttr:$annotations,
                       PortAnnotationsAttr:$portAnnotations,
                       LayerArrayAttr:$layers,
                       UnitAttr:$lowerToBind,
                       OptionalAttr<InnerSymAttr>:$inner_sym);

  let results = (outs Variadic<AnyType>:$results);

  let hasCustomAssemblyFormat = 1;

  let builders = [
    OpBuilder<(ins "::mlir::TypeRange":$resultTypes,
                   "::mlir::StringRef":$moduleName,
                   "::mlir::StringRef":$name,
                   "::circt::firrtl::NameKindEnum":$nameKind,
                   "::mlir::ArrayRef<Direction>":$portDirections,
                   "::mlir::ArrayRef<Attribute>":$portNames,
                   CArg<"ArrayRef<Attribute>", "{}">:$annotations,
                   CArg<"ArrayRef<Attribute>", "{}">:$portAnnotations,
                   CArg<"::mlir::ArrayRef<Attribute>", "{}">:$layers,
                   CArg<"bool","false">:$lowerToBind,
                   CArg<"StringAttr", "StringAttr()">:$innerSym)>,
    OpBuilder<(ins "::mlir::TypeRange":$resultTypes,
                   "::mlir::StringRef":$moduleName,
                   "::mlir::StringRef":$name,
                   "::circt::firrtl::NameKindEnum":$nameKind,
                   "::mlir::ArrayRef<Direction>":$portDirections,
                   "::mlir::ArrayRef<Attribute>":$portNames,
                   "ArrayRef<Attribute>":$annotations,
                   "ArrayRef<Attribute>":$portAnnotations,
                   "::mlir::ArrayRef<Attribute>":$layers,
                   "bool":$lowerToBind,
                   "hw::InnerSymAttr":$innerSym)>,

    /// Constructor when you have the target module in hand.
    OpBuilder<(ins "FModuleLike":$module,
                   "mlir::StringRef":$name,
                   CArg<"NameKindEnum", "NameKindEnum::DroppableName">:$nameKind,
                   CArg<"ArrayRef<Attribute>", "{}">:$annotations,
                   CArg<"ArrayRef<Attribute>", "{}">:$portAnnotations,
                   CArg<"bool","false">:$lowerToBind,
                   CArg<"hw::InnerSymAttr", "hw::InnerSymAttr()">:$innerSym)>,

    /// Constructor when you have a port info list in hand.
    OpBuilder<(ins "ArrayRef<PortInfo>":$ports,
                   "::mlir::StringRef":$moduleName,
                   "mlir::StringRef":$name,
                   CArg<"NameKindEnum", "NameKindEnum::DroppableName">:$nameKind,
                   CArg<"ArrayRef<Attribute>", "{}">:$annotations,
                   CArg<"ArrayRef<Attribute>", "{}">:$layers,
                   CArg<"bool","false">:$lowerToBind,
                   CArg<"hw::InnerSymAttr", "hw::InnerSymAttr()">:$innerSym)>
  ];

  let extraClassDeclaration = [{
    /// Return the port direction for the specified result number.
    Direction getPortDirection(size_t resultNo) {
      return direction::get(getPortDirections()[resultNo]);
    }

    /// Return the port name for the specified result number.
    StringAttr getPortName(size_t resultNo) {
      return cast<StringAttr>(getPortNames()[resultNo]);
    }
    StringRef getPortNameStr(size_t resultNo) {
      return getPortName(resultNo).getValue();
    }

    /// Hooks for port annotations.
    ArrayAttr getPortAnnotation(unsigned portIdx);
    void setAllPortAnnotations(ArrayRef<Attribute> annotations);

    /// Builds a new `InstanceOp` with the ports listed in `portIndices` erased,
    /// and updates any users of the remaining ports to point at the new
    /// instance.
    InstanceOp erasePorts(OpBuilder &builder, const llvm::BitVector &portIndices);

    /// Clone the instance op and add ports.  This is usually used in
    /// conjuction with adding ports to the referenced module. This will emit
    /// the new InstanceOp to the same location.
    InstanceOp cloneAndInsertPorts(ArrayRef<std::pair<unsigned, PortInfo>> ports);

    //===------------------------------------------------------------------===//
    // Instance graph methods
    //===------------------------------------------------------------------===//

    // Quick lookup of the referenced module using the instance graph.
    template <typename T = ::circt::igraph::ModuleOpInterface>
    T getReferencedModule(::circt::igraph::InstanceGraph &instanceGraph) {
      auto moduleNameAttr = getModuleNameAttr().getAttr();
      auto *node =  instanceGraph.lookup(moduleNameAttr);
      if (!node)
        return nullptr;
      Operation *moduleOp = node->getModule();
      return dyn_cast_or_null<T>(moduleOp);
    }
  }];

  let hasVerifier = true;
}

def StrictInstanceOp : HardwareDeclOp<"strictinstance", [
    DeclareOpInterfaceMethods<FInstanceLike>,
    DeclareOpInterfaceMethods<SymbolUserOpInterface>,
    DeclareOpInterfaceMethods<InstanceGraphInstanceOpInterface, [
      "getModuleName"
    ]>,
  ]> {
  let summary = "Instantiate an instance of a module";
  let description = [{
    This represents an instance of a module.  The results are the modules inputs
    and outputs.  The inputs have LHSType wrapped types, the outputs do not.

    Examples:
    ```mlir
    %0 = firrtl.strictinstance foo @Foo(in io: !firrtl.uint)
    firrtl.strictconnect %0, %c0_ui
    ```
  }];

  let arguments = (ins FlatSymbolRefAttr:$moduleName, StrAttr:$name, NameKindAttr:$nameKind,
                       DenseBoolArrayAttr:$portDirections, StrArrayAttr:$portNames,
                       AnnotationArrayAttr:$annotations,
                       PortAnnotationsAttr:$portAnnotations,
                       LayerArrayAttr:$layers,
                       UnitAttr:$lowerToBind,
                       OptionalAttr<InnerSymAttr>:$inner_sym);

  let results = (outs Variadic<AnyType>:$results);

  let hasCustomAssemblyFormat = 1;

  let builders = [
    OpBuilder<(ins "::mlir::TypeRange":$resultTypes,
                   "::mlir::StringRef":$moduleName,
                   "::mlir::StringRef":$name,
                   "::circt::firrtl::NameKindEnum":$nameKind,
                   "::mlir::ArrayRef<Direction>":$portDirections,
                   "::mlir::ArrayRef<Attribute>":$portNames,
                   CArg<"ArrayRef<Attribute>", "{}">:$annotations,
                   CArg<"ArrayRef<Attribute>", "{}">:$portAnnotations,
                   CArg<"::mlir::ArrayRef<Attribute>", "{}">:$layers,
                   CArg<"bool","false">:$lowerToBind,
                   CArg<"StringAttr", "StringAttr()">:$innerSym)>,
    OpBuilder<(ins "::mlir::TypeRange":$resultTypes,
                   "::mlir::StringRef":$moduleName,
                   "::mlir::StringRef":$name,
                   "::circt::firrtl::NameKindEnum":$nameKind,
                   "::mlir::ArrayRef<Direction>":$portDirections,
                   "::mlir::ArrayRef<Attribute>":$portNames,
                   "ArrayRef<Attribute>":$annotations,
                   "ArrayRef<Attribute>":$portAnnotations,
                   "::mlir::ArrayRef<Attribute>":$layers,
                   "bool":$lowerToBind,
                   "hw::InnerSymAttr":$innerSym)>,

    /// Constructor when you have the target module in hand.
    OpBuilder<(ins "FModuleLike":$module,
                   "mlir::StringRef":$name,
                   CArg<"NameKindEnum", "NameKindEnum::DroppableName">:$nameKind,
                   CArg<"ArrayRef<Attribute>", "{}">:$annotations,
                   CArg<"ArrayRef<Attribute>", "{}">:$portAnnotations,
                   CArg<"bool","false">:$lowerToBind,
                   CArg<"hw::InnerSymAttr", "hw::InnerSymAttr()">:$innerSym)>,

    /// Constructor when you have a port info list in hand.
    OpBuilder<(ins "ArrayRef<PortInfo>":$ports,
                   "::mlir::StringRef":$moduleName,
                   "mlir::StringRef":$name,
                   CArg<"NameKindEnum", "NameKindEnum::DroppableName">:$nameKind,
                   CArg<"ArrayRef<Attribute>", "{}">:$annotations,
                   CArg<"ArrayRef<Attribute>", "{}">:$layers,
                   CArg<"bool","false">:$lowerToBind,
                   CArg<"hw::InnerSymAttr", "hw::InnerSymAttr()">:$innerSym)>
  ];

  let extraClassDeclaration = [{
    /// Return the port direction for the specified result number.
    Direction getPortDirection(size_t resultNo) {
      return direction::get(getPortDirections()[resultNo]);
    }

    /// Return the port name for the specified result number.
    StringAttr getPortName(size_t resultNo) {
      return cast<StringAttr>(getPortNames()[resultNo]);
    }
    StringRef getPortNameStr(size_t resultNo) {
      return getPortName(resultNo).getValue();
    }

    /// Hooks for port annotations.
    ArrayAttr getPortAnnotation(unsigned portIdx);
    void setAllPortAnnotations(ArrayRef<Attribute> annotations);

    /// Builds a new `StrictInstanceOp` with the ports listed in `portIndices` erased,
    /// and updates any users of the remaining ports to point at the new
    /// instance.
    StrictInstanceOp erasePorts(OpBuilder &builder, const llvm::BitVector &portIndices);

    /// Clone the instance op and add ports.  This is usually used in
    /// conjuction with adding ports to the referenced module. This will emit
    /// the new StrictInstanceOp to the same location.
    StrictInstanceOp cloneAndInsertPorts(ArrayRef<std::pair<unsigned, PortInfo>> ports);

    //===------------------------------------------------------------------===//
    // Instance graph methods
    //===------------------------------------------------------------------===//

    // Quick lookup of the referenced module using the instance graph.
    template <typename T = ::circt::igraph::ModuleOpInterface>
    T getReferencedModule(::circt::igraph::InstanceGraph &instanceGraph) {
      auto moduleNameAttr = getModuleNameAttr().getAttr();
      auto *node =  instanceGraph.lookup(moduleNameAttr);
      if (!node)
        return nullptr;
      Operation *moduleOp = node->getModule();
      return dyn_cast_or_null<T>(moduleOp);
    }
  }];

  let hasVerifier = true;
}

def InstanceChoiceOp : HardwareDeclOp<"instance_choice", [
    DeclareOpInterfaceMethods<SymbolUserOpInterface>
  ]> {
  let summary = "Creates an instance of a module based on a option";

  let description = [{
    The instance choice operation creates an instance choosing the target based
    on the value of an option if one is specified, instantiating a default
    target otherwise.

    The port lists of all instance targets must match exactly.

    Examples:
    ```mlir
    %0 = firrtl.instance_choice foo @Foo alternatives @Opt { @FPGA -> @FPGAFoo }
      (in io: !firrtl.uint)
    ```
  }];

  let arguments = (ins FlatSymbolRefArrayAttr:$moduleNames,
                       SymbolRefArrayAttr:$caseNames,
                       StrAttr:$name, NameKindAttr:$nameKind,
                       DenseBoolArrayAttr:$portDirections, StrArrayAttr:$portNames,
                       AnnotationArrayAttr:$annotations,
                       PortAnnotationsAttr:$portAnnotations,
                       LayerArrayAttr:$layers,
                       OptionalAttr<InnerSymAttr>:$inner_sym);

  let results = (outs Variadic<AnyType>:$results);

  let hasVerifier = 1;
  let hasCustomAssemblyFormat = 1;

  let extraClassDeclaration = [{
    /// Return the port direction for the specified result number.
    Direction getPortDirection(size_t resultNo) {
      return direction::get(getPortDirections()[resultNo]);
    }

    /// Return the port name for the specified result number.
    StringAttr getPortName(size_t resultNo) {
      return cast<StringAttr>(getPortNames()[resultNo]);
    }

    /// Return the default target attribute.
    FlatSymbolRefAttr getDefaultTargetAttr() {
      return llvm::cast<FlatSymbolRefAttr>(getModuleNamesAttr()[0]);
    }

    /// Return the name of the option group.
    StringAttr getOptionNameAttr() {
      return llvm::cast<SymbolRefAttr>(getCaseNames()[0]).getRootReference();
    }

    /// Return the target for an option or the default if none specified.
    FlatSymbolRefAttr getTargetOrDefaultAttr(OptionCaseOp option);

    /// Return the list of case-module mappings.
    SmallVector<std::pair<SymbolRefAttr, FlatSymbolRefAttr>, 1>
    getTargetChoices();
  }];

  let builders = [
    OpBuilder<(ins "FModuleLike":$defaultModule,
                   "ArrayRef<std::pair<OptionCaseOp, FModuleLike>>":$cases,
                   "mlir::StringRef":$name,
                   CArg<"NameKindEnum", "NameKindEnum::DroppableName">:$nameKind,
                   CArg<"ArrayRef<Attribute>", "{}">:$annotations,
                   CArg<"ArrayRef<Attribute>", "{}">:$portAnnotations,
                   CArg<"StringAttr", "StringAttr()">:$innerSym)>
  ];
}


def MemOp : HardwareDeclOp<"mem"> {
  let summary = "Define a new mem";
  let arguments =
    (ins ConfinedAttr<I32Attr, [IntMinValue<0>]>:$readLatency,
         ConfinedAttr<I32Attr, [IntMinValue<1>]>:$writeLatency,
         ConfinedAttr<I64Attr, [IntMinValue<1>]>:$depth, RUWAttr:$ruw,
         StrArrayAttr:$portNames, StrAttr:$name, NameKindAttr:$nameKind,
         AnnotationArrayAttr:$annotations,
         PortAnnotationsAttr:$portAnnotations,
         OptionalAttr<InnerSymAttr>:$inner_sym,
         OptionalAttr<MemoryInitAttr>:$init,
         OptionalAttr<StrAttr>:$prefix);
  let results = (outs Variadic<FIRRTLType>:$results);

  let assemblyFormat = [{
    (`sym` $inner_sym^)? `` custom<NameKind>($nameKind)
    $ruw `` custom<MemOp>(attr-dict) `:` qualified(type($results))
  }];

  let builders = [
    OpBuilder<(ins "::mlir::TypeRange":$resultTypes,
                   "uint32_t":$readLatency, "uint32_t":$writeLatency,
                   "uint64_t":$depth, "RUWAttr":$ruw,
                   "ArrayRef<Attribute>":$portNames,
                   CArg<"StringRef", "{}">:$name,
                   CArg<"NameKindEnum", "NameKindEnum::DroppableName">:$nameKind,
                   CArg<"ArrayRef<Attribute>", "{}">:$annotations,
                   CArg<"ArrayRef<Attribute>", "{}">:$portAnnotations,
                   CArg<"StringAttr", "StringAttr()">:$innerSym)>,
    OpBuilder<(ins "::mlir::TypeRange":$resultTypes, "uint32_t":$readLatency,
                   "uint32_t":$writeLatency, "uint64_t":$depth, "RUWAttr":$ruw,
                   "ArrayRef<Attribute>":$portNames, "StringRef":$name,
                   "NameKindEnum":$nameKind, "ArrayRef<Attribute>":$annotations,
                   "ArrayRef<Attribute>":$portAnnotations,
                   "hw::InnerSymAttr":$innerSym)>
  ];

  let hasVerifier = 1;

  let hasCanonicalizer = true;

  let extraClassDeclaration = [{
    enum class PortKind { Read, Write, ReadWrite, Debug };

    using NamedPort = std::pair<StringAttr, MemOp::PortKind>;

    /// Return the address width of the memory.
    size_t getAddrBits();

    /// Return the type of a port given the memory depth, type, and kind
    static FIRRTLType getTypeForPort(uint64_t depth, FIRRTLBaseType dataType,
                                     PortKind portKind, size_t maskBits = 0);

    /// Return the name and kind of ports supported by this memory.
    SmallVector<NamedPort> getPorts();

    /// Return the kind of the specified port.
    PortKind getPortKind(StringRef portName);

    /// Return the kind of the specified port number.
    PortKind getPortKind(size_t resultNo);

    /// Return the data-type field of the memory, the type of each element.
    FIRRTLBaseType getDataType();

    /// Return the number of mask bits.
    size_t getMaskBits();

    /// Return the port name for the specified result number.
    StringAttr getPortName(size_t resultNo);
    StringRef getPortNameStr(size_t resultNo) {
      return getPortName(resultNo).getValue();
    }

    /// Return the port type for the specified result number.
    FIRRTLBaseType getPortType(size_t resultNo);

    // Return the result for this instance that corresponds to the specified
    // port name.
    Value getPortNamed(StringRef name) {
      return getPortNamed(StringAttr::get(getContext(), name));
    }
    Value getPortNamed(StringAttr name);

    /// Hooks for port annotations.
    ArrayAttr getPortAnnotation(unsigned portIdx);
    void setAllPortAnnotations(ArrayRef<Attribute> annotations);

    /// Get the number of read ports, write ports and read write ports.
    void getNumPorts(size_t &numReadPorts, size_t &numWritePorts,
                      size_t &numReadWritePorts, size_t &numDbgsPorts);

    // Extract the relevant attributes from the MemOp and return a FirMemory object.
    FirMemory getSummary();
  }];
}

def NodeOp : HardwareDeclOp<"node", [
      AllTypesMatch<["input","result"]>,
      DeclareOpInterfaceMethods<InferTypeOpInterface, ["inferReturnTypes"]>,
      Forceable]> {
  let summary = "No-op to name a value";
  let description = [{
    A node is simply a named intermediate value in a circuit. The node must
    be initialized to a value with a passive type and cannot be connected to.
    Nodes are often used to split a complicated compound expression into named
    subexpressions.

    ```
      %result = firrtl.node %input : t1
    ```
    }];

  let arguments = (ins PassiveType:$input, StrAttr:$name,
                       NameKindAttr:$nameKind,
                       AnnotationArrayAttr:$annotations,
                       OptionalAttr<InnerSymAttr>:$inner_sym,
                       UnitAttr:$forceable); // ReferenceKinds
  let results = (outs FIRRTLBaseType:$result, Optional<RefType>:$ref);

  let builders = [
    OpBuilder<(ins "::mlir::Value":$input,
                   CArg<"StringRef", "{}">:$name,
                   CArg<"NameKindEnum", "NameKindEnum::DroppableName">:$nameKind,
                   CArg<"ArrayRef<Attribute>", "{}">:$annotations,
                   CArg<"StringAttr", "StringAttr()">:$innerSym,
                   CArg<"bool", "false">:$forceable), [{
      return build($_builder, $_state, input, name, nameKind,
                   $_builder.getArrayAttr(annotations),
                   innerSym ? hw::InnerSymAttr::get(innerSym) : hw::InnerSymAttr(),
                   forceable);
    }]>,
    OpBuilder<(ins "::mlir::Value":$input,
                   "StringRef":$name, "NameKindEnum":$nameKind,
                   "::mlir::ArrayAttr":$annotations,
                   CArg<"StringAttr", "StringAttr()">:$innerSym,
                   CArg<"bool", "false">:$forceable), [{
      return build($_builder, $_state, input, name, nameKind,
                   annotations,
                   innerSym ? hw::InnerSymAttr::get(innerSym) : hw::InnerSymAttr(),
                   forceable);
    }]>
  ];

  let assemblyFormat = [{
    (`sym` $inner_sym^)? `` custom<NameKind>($nameKind)
    $input (`forceable` $forceable^)? `` custom<FIRRTLImplicitSSAName>(attr-dict) `:` qualified(type($input))
  }];

  let hasCanonicalizer = true;
  let hasFolder = 1;
}

def RegOp : HardwareDeclOp<"reg", [Forceable]> {
  let summary = "Define a new register";
  let description = [{
    Declare a new register:

    ```
    %name = firrtl.reg %clockVal : !firrtl.clock, t1
    ```
    }];

  let arguments = (
    ins ClockType:$clockVal, StrAttr:$name, NameKindAttr:$nameKind,
        AnnotationArrayAttr:$annotations,
        OptionalAttr<InnerSymAttr>:$inner_sym,
        UnitAttr:$forceable);
  let results = (outs AnyRegisterType:$result, Optional<RefType>:$ref);

  let skipDefaultBuilders = true;
  let builders = [
    OpBuilder<(ins "::mlir::TypeRange":$resultTypes, "::mlir::ValueRange":$operands,
                   CArg<"::llvm::ArrayRef<::mlir::NamedAttribute>","{}">:$attributes), [{
      assert(operands.size() == 1u && "mismatched number of parameters");
      odsState.addOperands(operands);
      odsState.addAttributes(attributes);
      assert(resultTypes.size() >= 1u && "mismatched number of return types");
      odsState.addTypes(resultTypes);
    }]>,
    OpBuilder<(ins "::mlir::Type":$elementType,
                   "::mlir::Value":$clockVal,
                   "::mlir::StringAttr":$name,
                   "::circt::firrtl::NameKindEnumAttr":$nameKind,
                   "::mlir::ArrayAttr":$annotations,
                   "::circt::hw::InnerSymAttr":$innerSym,
                   "::mlir::UnitAttr":$forceable), [{
      $_state.addOperands(clockVal);
      $_state.addAttribute(getNameAttrName($_state.name), name);
      $_state.addAttribute(getNameKindAttrName($_state.name), nameKind);
      $_state.addAttribute(getAnnotationsAttrName($_state.name), annotations);
      if (innerSym) {
        $_state.addAttribute(getInnerSymAttrName($_state.name), innerSym);
      }
      $_state.addTypes(elementType);
      if (forceable) {
        $_state.addAttribute(getForceableAttrName($_state.name), forceable);
        if (auto type = detail::getForceableResultType(true, elementType))
          $_state.addTypes(type);
      }
    }]>,
    OpBuilder<(ins "::mlir::Type":$elementType,
                   "::mlir::Value":$clockVal,
                   "::llvm::StringRef":$name,
                   "::circt::firrtl::NameKindEnum":$nameKind,
                   "::mlir::ArrayAttr":$annotations,
                   "::circt::hw::InnerSymAttr":$innerSym,
                   "bool":$forceable), [{
      return build($_builder, $_state, elementType, clockVal,
                   $_builder.getStringAttr(name),
                   ::circt::firrtl::NameKindEnumAttr::get(odsBuilder.getContext(), nameKind),
                   annotations, innerSym,
                   forceable ? $_builder.getUnitAttr() : nullptr);
    }]>,
    OpBuilder<(ins "::mlir::Type":$elementType, "::mlir::Value":$clockVal,
                   CArg<"StringRef", "{}">:$name,
                   CArg<"NameKindEnum", "NameKindEnum::DroppableName">:$nameKind,
                   CArg<"ArrayRef<Attribute>","{}">:$annotations,
                   CArg<"StringAttr", "StringAttr()">:$innerSym,
                   CArg<"bool", "false">:$forceable), [{
      return build($_builder, $_state, elementType,
                   clockVal, $_builder.getStringAttr(name), nameKind,
                   $_builder.getArrayAttr(annotations),
                   innerSym ? hw::InnerSymAttr::get(innerSym) : hw::InnerSymAttr(),
                   forceable);
    }]>,
    OpBuilder<(ins "::mlir::Type":$elementType, "::mlir::Value":$clockVal,
                   "StringRef":$name, "NameKindEnum":$nameKind,
                   "::mlir::ArrayAttr":$annotation, "StringAttr":$innerSym,
                   CArg<"bool", "false">:$forceable), [{
      return build($_builder, $_state, elementType,
                   clockVal, $_builder.getStringAttr(name), nameKind, annotation,
                   innerSym ? hw::InnerSymAttr::get(innerSym) : hw::InnerSymAttr(),
                   forceable);
    }]>
  ];

  let assemblyFormat = [{
    (`sym` $inner_sym^)? `` custom<NameKind>($nameKind)
    operands (`forceable` $forceable^)? `` custom<FIRRTLImplicitSSAName>(attr-dict) `:` type($clockVal) `,` qualified(type($result)) (`,` qualified(type($ref))^)?

  }];
  let hasCanonicalizeMethod = true;
}

def RegResetOp : HardwareDeclOp<"regreset", [Forceable]> {
  let summary = "Define a new register with a reset";
  let description = [{
    Declare a new register:
    ```
      %name = firrtl.regreset %clockVal, %resetSignal, %resetValue : !firrtl.clock, t1
    ```
    }];

  let arguments = (
    ins ClockType:$clockVal, AnyResetType:$resetSignal,
        FIRRTLBaseType:$resetValue,
        StrAttr:$name, NameKindAttr:$nameKind,
        AnnotationArrayAttr:$annotations,
        OptionalAttr<InnerSymAttr>:$inner_sym,
        UnitAttr:$forceable);
  let results = (outs AnyRegisterType:$result, Optional<RefType>:$ref);

  let skipDefaultBuilders = true;
  let builders = [
    OpBuilder<(ins "::mlir::TypeRange":$resultTypes, "::mlir::ValueRange":$operands,
                   CArg<"::llvm::ArrayRef<::mlir::NamedAttribute>","{}">:$attributes), [{
      assert(operands.size() == 3u && "mismatched number of parameters");
      odsState.addOperands(operands);
      odsState.addAttributes(attributes);
      assert(resultTypes.size() >= 1u && "mismatched number of return types");
      odsState.addTypes(resultTypes);
    }]>,
    OpBuilder<(ins "::mlir::Type":$elementType,
                   "::mlir::Value":$clockVal,
                   "::mlir::Value":$resetSignal, "::mlir::Value":$resetValue,
                   "::mlir::StringAttr":$name,
                   "::circt::firrtl::NameKindEnumAttr":$nameKind,
                   "::mlir::ArrayAttr":$annotations,
                   "::circt::hw::InnerSymAttr":$innerSym,
                   "::mlir::UnitAttr":$forceable), [{
      $_state.addOperands(clockVal);
      odsState.addOperands(resetSignal);
      odsState.addOperands(resetValue);
      $_state.addAttribute(getNameAttrName($_state.name), name);
      $_state.addAttribute(getNameKindAttrName($_state.name), nameKind);
      $_state.addAttribute(getAnnotationsAttrName($_state.name), annotations);
      if (innerSym) {
        $_state.addAttribute(getInnerSymAttrName($_state.name), innerSym);
      }
      $_state.addTypes(elementType);
      if (forceable) {
        $_state.addAttribute(getForceableAttrName($_state.name), forceable);
        if (auto type = detail::getForceableResultType(true, elementType))
          $_state.addTypes(type);
      }
    }]>,
    OpBuilder<(ins "::mlir::Type":$elementType, "::mlir::Value":$clockVal,
                   "::mlir::Value":$resetSignal, "::mlir::Value":$resetValue,
                   CArg<"StringRef", "{}">:$name,
                   CArg<"NameKindEnum", "NameKindEnum::DroppableName">:$nameKind,
                   CArg<"ArrayRef<Attribute>","{}">:$annotations,
                   CArg<"StringAttr", "StringAttr()">:$innerSym,
                   CArg<"bool", "false">:$forceable), [{
      return build($_builder, $_state, elementType,
                   clockVal, resetSignal, resetValue,
                   $_builder.getStringAttr(name),
                   ::circt::firrtl::NameKindEnumAttr::get(odsBuilder.getContext(), nameKind),
                   $_builder.getArrayAttr(annotations),
                   innerSym ? hw::InnerSymAttr::get(innerSym) : hw::InnerSymAttr(),
                   forceable ? $_builder.getUnitAttr() : nullptr);
    }]>,
    OpBuilder<(ins "::mlir::Type":$elementType, "::mlir::Value":$clockVal,
                   "::mlir::Value":$resetSignal, "::mlir::Value":$resetValue,
                   "StringRef":$name, "NameKindEnum":$nameKind,
                    "::mlir::ArrayAttr":$annotation, "StringAttr":$innerSym,
                    CArg<"bool", "false">:$forceable), [{
      return build($_builder, $_state, elementType,
                   clockVal, resetSignal, resetValue,
                   $_builder.getStringAttr(name),
                   ::circt::firrtl::NameKindEnumAttr::get(odsBuilder.getContext(), nameKind),
                   annotation,
                   innerSym ? hw::InnerSymAttr::get(innerSym) : hw::InnerSymAttr(),
                   forceable ? $_builder.getUnitAttr() : nullptr);
    }]>
  ];

  let assemblyFormat = [{
    (`sym` $inner_sym^)? `` custom<NameKind>($nameKind)
    operands (`forceable` $forceable^)? `` custom<FIRRTLImplicitSSAName>(attr-dict)
    `:` type($clockVal) `,` qualified(type($resetSignal)) `,` qualified(type($resetValue)) `,` qualified(type($result)) (`,` qualified(type($ref))^)?

  }];

  let hasCanonicalizer = true;
  let hasVerifier = 1;
}

def StrictRegOp : HardwareDeclOp<"strictreg", [Forceable, SameVariadicOperandSize]> {
  let summary = "Define a new register with an optional reset";
  let description = [{
    Declare a new register:
    ```
      %name, %name_write = firrtl.regreset %clockVal (reset %resetSignal, %resetValue)? : t1 (, rt)?
    ```
    }];

  let arguments = (
    ins ClockType:$clockVal, 
        Optional<AnyResetType>:$resetSignal,
        Optional<AnyRegisterType>:$resetValue,
        StrAttr:$name, NameKindAttr:$nameKind,
        AnnotationArrayAttr:$annotations,
        OptionalAttr<InnerSymAttr>:$inner_sym,
        UnitAttr:$forceable);
  let results = (outs AnyRegisterType:$read, LHSType:$write, Optional<RefType>:$ref);

  let assemblyFormat = [{
    (`sym` $inner_sym^)? `` custom<NameKind>($nameKind)
    $clockVal (`,` `reset` `(` $resetSignal^ `:` type($resetSignal) `,` $resetValue `:` type($resetValue) `)` )? (`,` `forceable` $forceable^)? `` custom<FIRRTLImplicitSSAName>(attr-dict)
    `:` type($clockVal) `,` type($read) `,` type($write) (`,` qualified(type($ref))^)?

  }];

//  let hasCanonicalizer = true;
//  let hasVerifier = 1;

  let extraClassDeclaration = [{
    Value getResult();
  }];
}


def WireOp : HardwareDeclOp<"wire", [
    Forceable,
    DeclareOpInterfaceMethods<SymbolUserOpInterface>
]> {
  let summary = "Define a new wire";
  let description = [{
    Declare a new wire:
    ```
      %name = firrtl.wire : t1
    ```
    }];

  let arguments = (ins StrAttr:$name, NameKindAttr:$nameKind,
                       AnnotationArrayAttr:$annotations,
                       OptionalAttr<InnerSymAttr>:$inner_sym,
                       UnitAttr:$forceable); // ReferenceKinds
  let results = (outs AnyType:$result, Optional<RefType>:$ref);

  let hasCanonicalizer = true;
  let skipDefaultBuilders = true;

  let builders = [
    OpBuilder<(ins "::mlir::TypeRange":$resultTypes, "::mlir::ValueRange":$operands,
                   CArg<"::llvm::ArrayRef<::mlir::NamedAttribute>","{}">:$attributes), [{
      assert(operands.size() == 0u && "mismatched number of parameters");
      odsState.addOperands(operands);
      odsState.addAttributes(attributes);
      assert(resultTypes.size() >= 1u && "mismatched number of return types");
      odsState.addTypes(resultTypes);
    }]>,
    OpBuilder<(ins "::mlir::Type":$elementType,
                   "::mlir::StringAttr":$name,
                   "::circt::firrtl::NameKindEnumAttr":$nameKind,
                   "::mlir::ArrayAttr":$annotations,
                   "::circt::hw::InnerSymAttr":$innerSym,
                   "::mlir::UnitAttr":$forceable), [{
      $_state.addAttribute(getNameAttrName($_state.name), name);
      $_state.addAttribute(getNameKindAttrName($_state.name), nameKind);
      $_state.addAttribute(getAnnotationsAttrName($_state.name), annotations);
      if (innerSym) {
        $_state.addAttribute(getInnerSymAttrName($_state.name), innerSym);
      }
      $_state.addTypes(elementType);
      if (forceable) {
        $_state.addAttribute(getForceableAttrName($_state.name), forceable);
        if (auto type = detail::getForceableResultType(true, elementType))
          $_state.addTypes(type);
      }
    }]>,
    OpBuilder<(ins "::mlir::Type":$elementType,
                   "::llvm::StringRef":$name,
                   "::circt::firrtl::NameKindEnum":$nameKind,
                   "::mlir::ArrayAttr":$annotations,
                   "::circt::hw::InnerSymAttr":$innerSym,
                   "bool":$forceable), [{
      return build($_builder, $_state, elementType,
                   $_builder.getStringAttr(name),
                   ::circt::firrtl::NameKindEnumAttr::get(odsBuilder.getContext(), nameKind),
                   annotations, innerSym,
                   forceable ? $_builder.getUnitAttr() : nullptr);
    }]>,
    OpBuilder<(ins "::mlir::Type":$elementType,
                      CArg<"StringRef", "{}">:$name,
                      CArg<"NameKindEnum", "NameKindEnum::DroppableName">:$nameKind,
                      CArg<"ArrayRef<Attribute>","{}">:$annotations,
                      CArg<"StringAttr", "StringAttr()">:$innerSym,
                      CArg<"bool", "false">:$forceable), [{
      return build($_builder, $_state, elementType,
                   name, nameKind,
                   $_builder.getArrayAttr(annotations),
                   innerSym ? hw::InnerSymAttr::get(innerSym) : hw::InnerSymAttr(),
                   forceable);
    }]>,
    OpBuilder<(ins "::mlir::Type":$elementType, "StringRef":$name,
                   "NameKindEnum":$nameKind, "::mlir::ArrayAttr":$annotations,
                   CArg<"StringAttr", "StringAttr()">:$innerSym,
                   CArg<"bool", "false">:$forceable), [{
      return build($_builder, $_state, elementType,
                   name, nameKind, annotations,
                   innerSym ? hw::InnerSymAttr::get(innerSym) : hw::InnerSymAttr(),
                   forceable);
    }]>
  ];

  let assemblyFormat = [{
    (`sym` $inner_sym^)? `` custom<NameKind>($nameKind)
    (`forceable` $forceable^)? `` custom<FIRRTLImplicitSSAName>(attr-dict) `:`
    qualified(type($result)) (`,` qualified(type($ref))^)?
  }];
}

def StrictWireOp : HardwareDeclOp<"strictwire", [
    Forceable,
    LHSTypeConstraint<"read", "write">,
    OptRefTypeConstraint<"read", "ref">,
    DeclareOpInterfaceMethods<SymbolUserOpInterface>
]> {
  let summary = "Define a new wire";
  let description = [{
    Declare a new wire:
    ```
      %name,%name.wp,%name.ref = firrtl.strictwire forceable : t1
    ```
    }];

  let arguments = (ins StrAttr:$name, NameKindAttr:$nameKind,
                       AnnotationArrayAttr:$annotations,
                       OptionalAttr<InnerSymAttr>:$inner_sym,
                       UnitAttr:$forceable); // ReferenceKinds
  let results = (outs PassiveType:$read, 
                      LHSType:$write,
                      Optional<RefType>:$ref);

//  let hasCanonicalizer = true;

  let assemblyFormat = [{
    (`sym` $inner_sym^)? `` custom<NameKind>($nameKind)
    (`forceable` $forceable^)? `` custom<FIRRTLImplicitSSAName>(attr-dict) `:`
    custom<OptionalLHSOpTypes>(type($write), type($read)) (`,` qualified(type($ref))^)?
  }];

<<<<<<< HEAD
  let builders = [
    OpBuilder<(ins "::circt::firrtl::FIRRTLBaseType":$elementType,
                   "::mlir::StringAttr":$name,
                   "::circt::firrtl::NameKindEnumAttr":$nameKind,
                   "::mlir::ArrayAttr":$annotations,
                   "::circt::hw::InnerSymAttr":$innerSym,
                   "::mlir::UnitAttr":$forceable), [{
      $_state.addAttribute(getNameAttrName($_state.name), name);
      $_state.addAttribute(getNameKindAttrName($_state.name), nameKind);
      $_state.addAttribute(getAnnotationsAttrName($_state.name), annotations);
      if (innerSym) {
        $_state.addAttribute(getInnerSymAttrName($_state.name), innerSym);
      }
      $_state.addTypes(elementType);
      $_state.addTypes(LHSType::get(elementType.getContext(), elementType));
      if (forceable) {
        $_state.addAttribute(getForceableAttrName($_state.name), forceable);
        if (auto type = detail::getForceableResultType(true, elementType))
          $_state.addTypes(type);
      }
    }]>
  ];

=======
>>>>>>> 75711faa
  let extraClassDeclaration = [{
    Value getResult();
  }];
}

//===----------------------------------------------------------------------===//
// Property Ops
//===----------------------------------------------------------------------===//

def ObjectOp :  FIRRTLOp<"object", [
    ParentOneOf<["firrtl::FModuleOp, firrtl::ClassOp"]>,
    DeclareOpInterfaceMethods<SymbolUserOpInterface>,
    DeclareOpInterfaceMethods<FInstanceLike, [
      "getReferencedOperation",
      "getReferencedModuleName",
      "getReferencedModuleNameAttr",
    ]>,
    DeclareOpInterfaceMethods<InstanceGraphInstanceOpInterface, [
      "getReferencedModuleSlow"
    ]>,
    DeclareOpInterfaceMethods<OpAsmOpInterface, [
      "getAsmResultNames"
    ]>
]> {
  let summary = "Instantiate a class to produce an object";
  let description = [{
    This represents an instance of a class.  The results is the instantiated
    object.

    Examples:
    ```mlir
    %0 = firrtl.object @Foo(in io: !firrtl.uint)
    ```
  }];
  let arguments = (ins StrAttr:$name);
  let results = (outs ClassType:$result);
  let hasVerifier = 1;
  let builders = [
    OpBuilder<(ins "ClassLike":$klass, "StringRef":$name)>
  ];
  let extraClassDeclaration = [{
    /// Lookup the module or extmodule for the symbol.  This returns null on
    /// invalid IR.
    ClassLike getReferencedClass(const SymbolTable &symbolTable);

    StringAttr getClassNameAttr();
    StringRef getClassName();
  }];
  let assemblyFormat = [{
    `` custom<ImplicitSSAName>(attr-dict) custom<ClassInterface>(type($result))
  }];
}

#endif // CIRCT_DIALECT_FIRRTL_FIRRTLDECLARATIONS_TD<|MERGE_RESOLUTION|>--- conflicted
+++ resolved
@@ -851,7 +851,6 @@
     custom<OptionalLHSOpTypes>(type($write), type($read)) (`,` qualified(type($ref))^)?
   }];
 
-<<<<<<< HEAD
   let builders = [
     OpBuilder<(ins "::circt::firrtl::FIRRTLBaseType":$elementType,
                    "::mlir::StringAttr":$name,
@@ -875,8 +874,6 @@
     }]>
   ];
 
-=======
->>>>>>> 75711faa
   let extraClassDeclaration = [{
     Value getResult();
   }];
